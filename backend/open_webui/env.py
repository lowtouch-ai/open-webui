--- conflicted
+++ resolved
@@ -1,4 +1,3 @@
-<<<<<<< HEAD
 import importlib.metadata
 import json
 import logging
@@ -204,7 +203,7 @@
 ####################################
 
 ENABLE_FORWARD_USER_INFO_HEADERS = (
-    os.environ.get("ENABLE_FORWARD_USER_INFO_HEADERS", "False").lower() == "true"
+    os.environ.get("ENABLE_FORWARD_USER_INFO_HEADERS", "False").strip().lower() == "true"
 )
 
 
@@ -405,413 +404,4 @@
 OFFLINE_MODE = os.environ.get("OFFLINE_MODE", "false").lower() == "true"
 
 if OFFLINE_MODE:
-    os.environ["HF_HUB_OFFLINE"] = "1"
-=======
-import importlib.metadata
-import json
-import logging
-import os
-import pkgutil
-import sys
-import shutil
-from pathlib import Path
-
-import markdown
-from bs4 import BeautifulSoup
-from open_webui.constants import ERROR_MESSAGES
-
-####################################
-# Load .env file
-####################################
-
-OPEN_WEBUI_DIR = Path(__file__).parent  # the path containing this file
-print(OPEN_WEBUI_DIR)
-
-BACKEND_DIR = OPEN_WEBUI_DIR.parent  # the path containing this file
-BASE_DIR = BACKEND_DIR.parent  # the path containing the backend/
-
-print(BACKEND_DIR)
-print(BASE_DIR)
-
-try:
-    from dotenv import find_dotenv, load_dotenv
-
-    load_dotenv(find_dotenv(str(BASE_DIR / ".env")))
-except ImportError:
-    print("dotenv not installed, skipping...")
-
-DOCKER = os.environ.get("DOCKER", "False").lower() == "true"
-
-# device type embedding models - "cpu" (default), "cuda" (nvidia gpu required) or "mps" (apple silicon) - choosing this right can lead to better performance
-USE_CUDA = os.environ.get("USE_CUDA_DOCKER", "false")
-
-if USE_CUDA.lower() == "true":
-    try:
-        import torch
-
-        assert torch.cuda.is_available(), "CUDA not available"
-        DEVICE_TYPE = "cuda"
-    except Exception as e:
-        cuda_error = (
-            "Error when testing CUDA but USE_CUDA_DOCKER is true. "
-            f"Resetting USE_CUDA_DOCKER to false: {e}"
-        )
-        os.environ["USE_CUDA_DOCKER"] = "false"
-        USE_CUDA = "false"
-        DEVICE_TYPE = "cpu"
-else:
-    DEVICE_TYPE = "cpu"
-
-try:
-    if torch.backends.mps.is_available() and torch.backends.mps.is_built():
-        DEVICE_TYPE = "mps"
-except Exception:
-    pass
-
-####################################
-# LOGGING
-####################################
-
-log_levels = ["CRITICAL", "ERROR", "WARNING", "INFO", "DEBUG"]
-
-GLOBAL_LOG_LEVEL = os.environ.get("GLOBAL_LOG_LEVEL", "").upper()
-if GLOBAL_LOG_LEVEL in log_levels:
-    logging.basicConfig(stream=sys.stdout, level=GLOBAL_LOG_LEVEL, force=True)
-else:
-    GLOBAL_LOG_LEVEL = "INFO"
-
-log = logging.getLogger(__name__)
-log.info(f"GLOBAL_LOG_LEVEL: {GLOBAL_LOG_LEVEL}")
-
-if "cuda_error" in locals():
-    log.exception(cuda_error)
-
-log_sources = [
-    "AUDIO",
-    "COMFYUI",
-    "CONFIG",
-    "DB",
-    "IMAGES",
-    "MAIN",
-    "MODELS",
-    "OLLAMA",
-    "OPENAI",
-    "RAG",
-    "WEBHOOK",
-    "SOCKET",
-]
-
-SRC_LOG_LEVELS = {}
-
-for source in log_sources:
-    log_env_var = source + "_LOG_LEVEL"
-    SRC_LOG_LEVELS[source] = os.environ.get(log_env_var, "").upper()
-    if SRC_LOG_LEVELS[source] not in log_levels:
-        SRC_LOG_LEVELS[source] = GLOBAL_LOG_LEVEL
-    log.info(f"{log_env_var}: {SRC_LOG_LEVELS[source]}")
-
-log.setLevel(SRC_LOG_LEVELS["CONFIG"])
-
-
-WEBUI_NAME = os.environ.get("WEBUI_NAME", "Open WebUI")
-if WEBUI_NAME != "Open WebUI":
-    WEBUI_NAME += " (Open WebUI)"
-
-WEBUI_FAVICON_URL = "https://openwebui.com/favicon.png"
-
-
-####################################
-# ENV (dev,test,prod)
-####################################
-
-ENV = os.environ.get("ENV", "dev")
-
-FROM_INIT_PY = os.environ.get("FROM_INIT_PY", "False").lower() == "true"
-
-if FROM_INIT_PY:
-    PACKAGE_DATA = {"version": importlib.metadata.version("open-webui")}
-else:
-    try:
-        PACKAGE_DATA = json.loads((BASE_DIR / "package.json").read_text())
-    except Exception:
-        PACKAGE_DATA = {"version": "0.0.0"}
-
-
-VERSION = PACKAGE_DATA["version"]
-
-
-# Function to parse each section
-def parse_section(section):
-    items = []
-    for li in section.find_all("li"):
-        # Extract raw HTML string
-        raw_html = str(li)
-
-        # Extract text without HTML tags
-        text = li.get_text(separator=" ", strip=True)
-
-        # Split into title and content
-        parts = text.split(": ", 1)
-        title = parts[0].strip() if len(parts) > 1 else ""
-        content = parts[1].strip() if len(parts) > 1 else text
-
-        items.append({"title": title, "content": content, "raw": raw_html})
-    return items
-
-
-try:
-    changelog_path = BASE_DIR / "CHANGELOG.md"
-    with open(str(changelog_path.absolute()), "r", encoding="utf8") as file:
-        changelog_content = file.read()
-
-except Exception:
-    changelog_content = (pkgutil.get_data("open_webui", "CHANGELOG.md") or b"").decode()
-
-
-# Convert markdown content to HTML
-html_content = markdown.markdown(changelog_content)
-
-# Parse the HTML content
-soup = BeautifulSoup(html_content, "html.parser")
-
-# Initialize JSON structure
-changelog_json = {}
-
-# Iterate over each version
-for version in soup.find_all("h2"):
-    version_number = version.get_text().strip().split(" - ")[0][1:-1]  # Remove brackets
-    date = version.get_text().strip().split(" - ")[1]
-
-    version_data = {"date": date}
-
-    # Find the next sibling that is a h3 tag (section title)
-    current = version.find_next_sibling()
-
-    while current and current.name != "h2":
-        if current.name == "h3":
-            section_title = current.get_text().lower()  # e.g., "added", "fixed"
-            section_items = parse_section(current.find_next_sibling("ul"))
-            version_data[section_title] = section_items
-
-        # Move to the next element
-        current = current.find_next_sibling()
-
-    changelog_json[version_number] = version_data
-
-
-CHANGELOG = changelog_json
-
-####################################
-# SAFE_MODE
-####################################
-
-SAFE_MODE = os.environ.get("SAFE_MODE", "false").lower() == "true"
-
-####################################
-# ENABLE_FORWARD_USER_INFO_HEADERS
-####################################
-
-ENABLE_FORWARD_USER_INFO_HEADERS = (
-    os.environ.get("ENABLE_FORWARD_USER_INFO_HEADERS", "False").strip().lower() == "true"
-)
-
-
-####################################
-# WEBUI_BUILD_HASH
-####################################
-
-WEBUI_BUILD_HASH = os.environ.get("WEBUI_BUILD_HASH", "dev-build")
-
-####################################
-# DATA/FRONTEND BUILD DIR
-####################################
-
-DATA_DIR = Path(os.getenv("DATA_DIR", BACKEND_DIR / "data")).resolve()
-
-if FROM_INIT_PY:
-    NEW_DATA_DIR = Path(os.getenv("DATA_DIR", OPEN_WEBUI_DIR / "data")).resolve()
-    NEW_DATA_DIR.mkdir(parents=True, exist_ok=True)
-
-    # Check if the data directory exists in the package directory
-    if DATA_DIR.exists() and DATA_DIR != NEW_DATA_DIR:
-        log.info(f"Moving {DATA_DIR} to {NEW_DATA_DIR}")
-        for item in DATA_DIR.iterdir():
-            dest = NEW_DATA_DIR / item.name
-            if item.is_dir():
-                shutil.copytree(item, dest, dirs_exist_ok=True)
-            else:
-                shutil.copy2(item, dest)
-
-        # Zip the data directory
-        shutil.make_archive(DATA_DIR.parent / "open_webui_data", "zip", DATA_DIR)
-
-        # Remove the old data directory
-        shutil.rmtree(DATA_DIR)
-
-    DATA_DIR = Path(os.getenv("DATA_DIR", OPEN_WEBUI_DIR / "data"))
-
-
-STATIC_DIR = Path(os.getenv("STATIC_DIR", OPEN_WEBUI_DIR / "static"))
-
-FONTS_DIR = Path(os.getenv("FONTS_DIR", OPEN_WEBUI_DIR / "static" / "fonts"))
-
-FRONTEND_BUILD_DIR = Path(os.getenv("FRONTEND_BUILD_DIR", BASE_DIR / "build")).resolve()
-
-if FROM_INIT_PY:
-    FRONTEND_BUILD_DIR = Path(
-        os.getenv("FRONTEND_BUILD_DIR", OPEN_WEBUI_DIR / "frontend")
-    ).resolve()
-
-
-####################################
-# Database
-####################################
-
-# Check if the file exists
-if os.path.exists(f"{DATA_DIR}/ollama.db"):
-    # Rename the file
-    os.rename(f"{DATA_DIR}/ollama.db", f"{DATA_DIR}/webui.db")
-    log.info("Database migrated from Ollama-WebUI successfully.")
-else:
-    pass
-
-DATABASE_URL = os.environ.get("DATABASE_URL", f"sqlite:///{DATA_DIR}/webui.db")
-
-# Replace the postgres:// with postgresql://
-if "postgres://" in DATABASE_URL:
-    DATABASE_URL = DATABASE_URL.replace("postgres://", "postgresql://")
-
-DATABASE_POOL_SIZE = os.environ.get("DATABASE_POOL_SIZE", 0)
-
-if DATABASE_POOL_SIZE == "":
-    DATABASE_POOL_SIZE = 0
-else:
-    try:
-        DATABASE_POOL_SIZE = int(DATABASE_POOL_SIZE)
-    except Exception:
-        DATABASE_POOL_SIZE = 0
-
-DATABASE_POOL_MAX_OVERFLOW = os.environ.get("DATABASE_POOL_MAX_OVERFLOW", 0)
-
-if DATABASE_POOL_MAX_OVERFLOW == "":
-    DATABASE_POOL_MAX_OVERFLOW = 0
-else:
-    try:
-        DATABASE_POOL_MAX_OVERFLOW = int(DATABASE_POOL_MAX_OVERFLOW)
-    except Exception:
-        DATABASE_POOL_MAX_OVERFLOW = 0
-
-DATABASE_POOL_TIMEOUT = os.environ.get("DATABASE_POOL_TIMEOUT", 30)
-
-if DATABASE_POOL_TIMEOUT == "":
-    DATABASE_POOL_TIMEOUT = 30
-else:
-    try:
-        DATABASE_POOL_TIMEOUT = int(DATABASE_POOL_TIMEOUT)
-    except Exception:
-        DATABASE_POOL_TIMEOUT = 30
-
-DATABASE_POOL_RECYCLE = os.environ.get("DATABASE_POOL_RECYCLE", 3600)
-
-if DATABASE_POOL_RECYCLE == "":
-    DATABASE_POOL_RECYCLE = 3600
-else:
-    try:
-        DATABASE_POOL_RECYCLE = int(DATABASE_POOL_RECYCLE)
-    except Exception:
-        DATABASE_POOL_RECYCLE = 3600
-
-RESET_CONFIG_ON_START = (
-    os.environ.get("RESET_CONFIG_ON_START", "False").lower() == "true"
-)
-
-
-ENABLE_REALTIME_CHAT_SAVE = (
-    os.environ.get("ENABLE_REALTIME_CHAT_SAVE", "False").lower() == "true"
-)
-
-####################################
-# REDIS
-####################################
-
-REDIS_URL = os.environ.get("REDIS_URL", "redis://localhost:6379/0")
-
-####################################
-# WEBUI_AUTH (Required for security)
-####################################
-
-WEBUI_AUTH = os.environ.get("WEBUI_AUTH", "True").lower() == "true"
-WEBUI_AUTH_TRUSTED_EMAIL_HEADER = os.environ.get(
-    "WEBUI_AUTH_TRUSTED_EMAIL_HEADER", None
-)
-WEBUI_AUTH_TRUSTED_NAME_HEADER = os.environ.get("WEBUI_AUTH_TRUSTED_NAME_HEADER", None)
-
-BYPASS_MODEL_ACCESS_CONTROL = (
-    os.environ.get("BYPASS_MODEL_ACCESS_CONTROL", "False").lower() == "true"
-)
-
-####################################
-# WEBUI_SECRET_KEY
-####################################
-
-WEBUI_SECRET_KEY = os.environ.get(
-    "WEBUI_SECRET_KEY",
-    os.environ.get(
-        "WEBUI_JWT_SECRET_KEY", "t0p-s3cr3t"
-    ),  # DEPRECATED: remove at next major version
-)
-
-WEBUI_SESSION_COOKIE_SAME_SITE = os.environ.get(
-    "WEBUI_SESSION_COOKIE_SAME_SITE",
-    os.environ.get("WEBUI_SESSION_COOKIE_SAME_SITE", "lax"),
-)
-
-WEBUI_SESSION_COOKIE_SECURE = os.environ.get(
-    "WEBUI_SESSION_COOKIE_SECURE",
-    os.environ.get("WEBUI_SESSION_COOKIE_SECURE", "false").lower() == "true",
-)
-
-if WEBUI_AUTH and WEBUI_SECRET_KEY == "":
-    raise ValueError(ERROR_MESSAGES.ENV_VAR_NOT_FOUND)
-
-ENABLE_WEBSOCKET_SUPPORT = (
-    os.environ.get("ENABLE_WEBSOCKET_SUPPORT", "True").lower() == "true"
-)
-
-WEBSOCKET_MANAGER = os.environ.get("WEBSOCKET_MANAGER", "")
-
-WEBSOCKET_REDIS_URL = os.environ.get("WEBSOCKET_REDIS_URL", REDIS_URL)
-
-AIOHTTP_CLIENT_TIMEOUT = os.environ.get("AIOHTTP_CLIENT_TIMEOUT", "")
-
-if AIOHTTP_CLIENT_TIMEOUT == "":
-    AIOHTTP_CLIENT_TIMEOUT = None
-else:
-    try:
-        AIOHTTP_CLIENT_TIMEOUT = int(AIOHTTP_CLIENT_TIMEOUT)
-    except Exception:
-        AIOHTTP_CLIENT_TIMEOUT = 300
-
-AIOHTTP_CLIENT_TIMEOUT_OPENAI_MODEL_LIST = os.environ.get(
-    "AIOHTTP_CLIENT_TIMEOUT_OPENAI_MODEL_LIST", ""
-)
-
-if AIOHTTP_CLIENT_TIMEOUT_OPENAI_MODEL_LIST == "":
-    AIOHTTP_CLIENT_TIMEOUT_OPENAI_MODEL_LIST = None
-else:
-    try:
-        AIOHTTP_CLIENT_TIMEOUT_OPENAI_MODEL_LIST = int(
-            AIOHTTP_CLIENT_TIMEOUT_OPENAI_MODEL_LIST
-        )
-    except Exception:
-        AIOHTTP_CLIENT_TIMEOUT_OPENAI_MODEL_LIST = 5
-
-####################################
-# OFFLINE_MODE
-####################################
-
-OFFLINE_MODE = os.environ.get("OFFLINE_MODE", "false").lower() == "true"
-
-if OFFLINE_MODE:
-    os.environ["HF_HUB_OFFLINE"] = "1"
->>>>>>> 04bb11fd
+    os.environ["HF_HUB_OFFLINE"] = "1"