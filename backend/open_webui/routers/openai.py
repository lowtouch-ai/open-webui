--- conflicted
+++ resolved
@@ -948,8 +948,9 @@
             method="POST",
             url=request_url,
             data=payload,
-<<<<<<< HEAD
+            ssl=AIOHTTP_CLIENT_SESSION_SSL,
             headers={
+            	**headers,
                 **forwarded_headers,
                 "Authorization": f"Bearer {key}",
                 "Content-Type": "application/json",
@@ -972,10 +973,6 @@
                     else {}
                 ),
             },
-=======
-            headers=headers,
-            ssl=AIOHTTP_CLIENT_SESSION_SSL,
->>>>>>> 3f35ba27
         )
 
         # Check if response is SSE
