--- conflicted
+++ resolved
@@ -10,18 +10,12 @@
 from open_webui.config import BannerModel
 from open_webui.config import ENABLE_VAULT_INTEGRATION, VAULT_URL, VAULT_TOKEN, VAULT_MOUNT_PATH, VAULT_VERSION, VAULT_TIMEOUT, VAULT_VERIFY_SSL
 
-<<<<<<< HEAD
-from open_webui.utils.tools import get_tool_server_data, get_tool_servers_data
-from open_webui.utils.vault import store_agent_connection_in_vault, get_agent_connection_from_vault, delete_agent_connection_from_vault
-from loguru import logger
-=======
 from open_webui.utils.tools import (
     get_tool_server_data,
     get_tool_server_url,
     set_tool_servers,
 )
 from open_webui.utils.mcp.client import MCPClient
->>>>>>> 37d1c85c
 
 from open_webui.env import SRC_LOG_LEVELS
 
@@ -32,7 +26,9 @@
     decrypt_data,
     OAuthClientInformationFull,
 )
-from mcp.shared.auth import OAuthMetadata
+from mcp.shared.auth import OAuthMetadatafrom open_webui.utils.vault import store_agent_connection_in_vault, get_agent_connection_from_vault, delete_agent_connection_from_vault
+from loguru import logger
+
 
 router = APIRouter()
 
@@ -310,7 +306,7 @@
         log.debug(f"Failed to connect to the tool server: {e}")
         raise HTTPException(
             status_code=400,
-            detail=f"Failed to connect to the tool server",
+            detail=f"Failed to connect to the tool server {str(e)}",
         )
 
 
@@ -447,6 +443,138 @@
 
 
 ############################
+# Agent Connections Config
+############################
+
+class AgentConnection(BaseModel):
+    name: str
+    value: str
+    agent_id: Optional[str] = None
+    is_common: bool = False
+    
+    model_config = ConfigDict(extra="allow")
+
+
+class AgentConnectionsConfigForm(BaseModel):
+    AGENT_CONNECTIONS: List[AgentConnection] = []
+
+
+@router.get("/agent_connections", response_model=AgentConnectionsConfigForm)
+async def get_agent_connections_config(request: Request, user=Depends(get_verified_user)):
+    # Admin users can see all connections
+    if user.role == "admin":
+        # Handle case where AGENT_CONNECTIONS might be a list instead of PersistentConfig
+        agent_connections = request.app.state.config.AGENT_CONNECTIONS
+        if hasattr(agent_connections, 'value'):
+            connections = agent_connections.value
+        else:
+            # If it's already a list, use it directly
+            connections = agent_connections if isinstance(agent_connections, list) else []
+        
+        # If Vault integration is enabled, fetch secrets from Vault
+        if ENABLE_VAULT_INTEGRATION.value:
+            updated_connections = []
+            for conn in connections:
+                # Try to get the value from Vault
+                vault_value = get_agent_connection_from_vault(
+                    name=conn.get("name"),
+                    user_id=user.id,
+                    is_common=conn.get("is_common", False),
+                    agent_id=conn.get("agent_id")
+                )
+                
+                # If found in Vault, use that value
+                if vault_value is not None:
+                    conn_copy = dict(conn)
+                    conn_copy["value"] = vault_value
+                    updated_connections.append(conn_copy)
+                else:
+                    updated_connections.append(conn)
+            
+            return {"AGENT_CONNECTIONS": updated_connections}
+        
+        return {"AGENT_CONNECTIONS": connections}
+    
+    # Regular users can only see common connections or ones associated with their agents
+    # Check if user has agents property
+    user_agents = getattr(user, 'agents', [])
+    
+    # Handle case where AGENT_CONNECTIONS might be a list instead of PersistentConfig
+    agent_connections = request.app.state.config.AGENT_CONNECTIONS
+    if hasattr(agent_connections, 'value'):
+        all_connections = agent_connections.value
+    else:
+        all_connections = agent_connections if isinstance(agent_connections, list) else []
+    
+    user_connections = [
+        conn for conn in all_connections
+        if conn.get("is_common", False) or (conn.get("agent_id") and conn.get("agent_id") in user_agents)
+    ]
+    
+    # If Vault integration is enabled, fetch secrets from Vault
+    if ENABLE_VAULT_INTEGRATION.value:
+        updated_connections = []
+        for conn in user_connections:
+            # Try to get the value from Vault
+            vault_value = get_agent_connection_from_vault(
+                name=conn.get("name"),
+                user_id=user.id,
+                is_common=conn.get("is_common", False),
+                agent_id=conn.get("agent_id")
+            )
+            
+            # If found in Vault, use that value
+            if vault_value is not None:
+                conn_copy = dict(conn)
+                conn_copy["value"] = vault_value
+                updated_connections.append(conn_copy)
+            else:
+                updated_connections.append(conn)
+        
+        return {"AGENT_CONNECTIONS": updated_connections}
+    
+    return {"AGENT_CONNECTIONS": user_connections}
+
+
+@router.post("/agent_connections", response_model=AgentConnectionsConfigForm)
+async def set_agent_connections_config(
+    request: Request,
+    form_data: AgentConnectionsConfigForm,
+    user=Depends(get_admin_user),
+):
+    connections = [connection.model_dump() for connection in form_data.AGENT_CONNECTIONS]
+    
+    # If Vault integration is enabled, store secrets in Vault
+    if ENABLE_VAULT_INTEGRATION.value:
+        for connection in connections:
+            # Store the secret in Vault
+            success = store_agent_connection_in_vault(connection, user.id)
+            
+            # If successfully stored in Vault, remove the value from the connection
+            # to avoid storing it in the database
+            if success:
+                # Keep a placeholder value to indicate it's stored in Vault
+                connection["value"] = "[STORED_IN_VAULT]"
+                logger.info(f"Stored agent connection {connection.get('name')} for user {user.id} in Vault")
+            else:
+                logger.error(f"Failed to store agent connection {connection.get('name')} for user {user.id} in Vault")
+    
+    # Update the PersistentConfig value (or set directly if it's a list)
+    agent_connections = request.app.state.config.AGENT_CONNECTIONS
+    if hasattr(agent_connections, 'value'):
+        agent_connections.value = connections
+    else:
+        # If it's not a PersistentConfig, set it directly
+        request.app.state.config.AGENT_CONNECTIONS = connections
+    
+    # Return the current value
+    if hasattr(request.app.state.config.AGENT_CONNECTIONS, 'value'):
+        return {"AGENT_CONNECTIONS": request.app.state.config.AGENT_CONNECTIONS.value}
+    else:
+        return {"AGENT_CONNECTIONS": request.app.state.config.AGENT_CONNECTIONS}
+
+
+############################
 # CodeInterpreterConfig
 ############################
 class CodeInterpreterConfigForm(BaseModel):
