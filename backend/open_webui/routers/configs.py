import logging
from fastapi import APIRouter, Depends, Request, HTTPException
from pydantic import BaseModel, ConfigDict
import aiohttp

from typing import Optional, List, Dict, Any

from open_webui.utils.auth import get_admin_user, get_verified_user
from open_webui.config import get_config, save_config
from open_webui.config import BannerModel
from open_webui.config import ENABLE_VAULT_INTEGRATION, VAULT_URL, VAULT_TOKEN, VAULT_MOUNT_PATH, VAULT_VERSION, VAULT_TIMEOUT, VAULT_VERIFY_SSL

<<<<<<< HEAD
from open_webui.utils.vault import store_agent_connection_in_vault, get_agent_connection_from_vault, delete_agent_connection_from_vault, sanitize_agent_name, sanitize_key_field
from loguru import logger
from pydantic import BaseModel, ConfigDict
=======
from open_webui.utils.tools import (
    get_tool_server_data,
    get_tool_server_url,
    set_tool_servers,
)
from open_webui.utils.mcp.client import MCPClient

from open_webui.env import SRC_LOG_LEVELS

from open_webui.utils.oauth import (
    get_discovery_urls,
    get_oauth_client_info_with_dynamic_client_registration,
    encrypt_data,
    decrypt_data,
    OAuthClientInformationFull,
)
from mcp.shared.auth import OAuthMetadata
from open_webui.utils.vault import store_agent_connection_in_vault, get_agent_connection_from_vault, delete_agent_connection_from_vault
from loguru import logger
>>>>>>> ae78a362


router = APIRouter()

log = logging.getLogger(__name__)
log.setLevel(SRC_LOG_LEVELS["MAIN"])


def _parse_requested_keys(raw_keys: Optional[str]) -> Optional[set[tuple[str, str]]]:
    """Parse X-LTAI-Vault-Keys header into a set of (scope, key_name) pairs.

    Supported items only:
      - "COMMON/<key_name>"
      - "<agent_scope>/<key_name>" where agent_scope is underscore-normalized

    Returns a set of tuples: (scope, key_name) where scope is "common" for COMMON, or the agent scope as-is.
    Items without a '/' are ignored. Key names are SANITIZED (slashes/backslashes -> underscore)
    to match stored field names in Vault.
    """
    if not raw_keys:
        return None
    items = [k.strip() for k in raw_keys.split(',') if k.strip()]
    parsed: set[tuple[str, str]] = set()
    for item in items:
        if '/' in item:
            scope_part, key_part = item.split('/', 1)
            scope = 'common' if scope_part == 'COMMON' else scope_part
            parsed.add((scope, sanitize_key_field(key_part)))
    return parsed if parsed else None


############################
# ImportConfig
############################


class ImportConfigForm(BaseModel):
    config: dict


@router.post("/import", response_model=dict)
async def import_config(form_data: ImportConfigForm, user=Depends(get_admin_user)):
    save_config(form_data.config)
    return get_config()


############################
# ExportConfig
############################


@router.get("/export", response_model=dict)
async def export_config(user=Depends(get_admin_user)):
    return get_config()


############################
# Connections Config
############################


class ConnectionsConfigForm(BaseModel):
    ENABLE_DIRECT_CONNECTIONS: bool
    ENABLE_BASE_MODELS_CACHE: bool


@router.get("/connections", response_model=ConnectionsConfigForm)
async def get_connections_config(request: Request, user=Depends(get_admin_user)):
    return {
        "ENABLE_DIRECT_CONNECTIONS": request.app.state.config.ENABLE_DIRECT_CONNECTIONS,
        "ENABLE_BASE_MODELS_CACHE": request.app.state.config.ENABLE_BASE_MODELS_CACHE,
    }


@router.post("/connections", response_model=ConnectionsConfigForm)
async def set_connections_config(
    request: Request,
    form_data: ConnectionsConfigForm,
    user=Depends(get_admin_user),
):
    request.app.state.config.ENABLE_DIRECT_CONNECTIONS = (
        form_data.ENABLE_DIRECT_CONNECTIONS
    )
    request.app.state.config.ENABLE_BASE_MODELS_CACHE = (
        form_data.ENABLE_BASE_MODELS_CACHE
    )

    return {
        "ENABLE_DIRECT_CONNECTIONS": request.app.state.config.ENABLE_DIRECT_CONNECTIONS,
        "ENABLE_BASE_MODELS_CACHE": request.app.state.config.ENABLE_BASE_MODELS_CACHE,
    }


class OAuthClientRegistrationForm(BaseModel):
    url: str
    client_id: str
    client_name: Optional[str] = None


@router.post("/oauth/clients/register")
async def register_oauth_client(
    request: Request,
    form_data: OAuthClientRegistrationForm,
    type: Optional[str] = None,
    user=Depends(get_admin_user),
):
    try:
        oauth_client_id = form_data.client_id
        if type:
            oauth_client_id = f"{type}:{form_data.client_id}"

        oauth_client_info = (
            await get_oauth_client_info_with_dynamic_client_registration(
                request, oauth_client_id, form_data.url
            )
        )
        return {
            "status": True,
            "oauth_client_info": encrypt_data(
                oauth_client_info.model_dump(mode="json")
            ),
        }
    except Exception as e:
        log.debug(f"Failed to register OAuth client: {e}")
        raise HTTPException(
            status_code=400,
            detail=f"Failed to register OAuth client",
        )


############################
# ToolServers Config
############################


class ToolServerConnection(BaseModel):
    url: str
    path: str
    type: Optional[str] = "openapi"  # openapi, mcp
    auth_type: Optional[str]
    key: Optional[str]
    config: Optional[dict]

    model_config = ConfigDict(extra="allow")


class ToolServersConfigForm(BaseModel):
    TOOL_SERVER_CONNECTIONS: list[ToolServerConnection]


@router.get("/tool_servers", response_model=ToolServersConfigForm)
async def get_tool_servers_config(request: Request, user=Depends(get_admin_user)):
    return {
        "TOOL_SERVER_CONNECTIONS": request.app.state.config.TOOL_SERVER_CONNECTIONS,
    }


@router.post("/tool_servers", response_model=ToolServersConfigForm)
async def set_tool_servers_config(
    request: Request,
    form_data: ToolServersConfigForm,
    user=Depends(get_admin_user),
):
    request.app.state.config.TOOL_SERVER_CONNECTIONS = [
        connection.model_dump() for connection in form_data.TOOL_SERVER_CONNECTIONS
    ]

    await set_tool_servers(request)

    for connection in request.app.state.config.TOOL_SERVER_CONNECTIONS:
        server_type = connection.get("type", "openapi")
        if server_type == "mcp":
            server_id = connection.get("info", {}).get("id")
            auth_type = connection.get("auth_type", "none")
            if auth_type == "oauth_2.1" and server_id:
                try:
                    oauth_client_info = connection.get("info", {}).get(
                        "oauth_client_info", ""
                    )
                    oauth_client_info = decrypt_data(oauth_client_info)

                    await request.app.state.oauth_client_manager.add_client(
                        f"{server_type}:{server_id}",
                        OAuthClientInformationFull(**oauth_client_info),
                    )
                except Exception as e:
                    log.debug(f"Failed to add OAuth client for MCP tool server: {e}")
                    continue

    return {
        "TOOL_SERVER_CONNECTIONS": request.app.state.config.TOOL_SERVER_CONNECTIONS,
    }


@router.post("/tool_servers/verify")
async def verify_tool_servers_config(
    request: Request, form_data: ToolServerConnection, user=Depends(get_admin_user)
):
    """
    Verify the connection to the tool server.
    """
    try:
        if form_data.type == "mcp":
            if form_data.auth_type == "oauth_2.1":
                discovery_urls = get_discovery_urls(form_data.url)
                for discovery_url in discovery_urls:
                    log.debug(
                        f"Trying to fetch OAuth 2.1 discovery document from {discovery_url}"
                    )
                    async with aiohttp.ClientSession() as session:
                        async with session.get(
                            discovery_urls[0]
                        ) as oauth_server_metadata_response:
                            if oauth_server_metadata_response.status == 200:
                                try:
                                    oauth_server_metadata = (
                                        OAuthMetadata.model_validate(
                                            await oauth_server_metadata_response.json()
                                        )
                                    )
                                    return {
                                        "status": True,
                                        "oauth_server_metadata": oauth_server_metadata.model_dump(
                                            mode="json"
                                        ),
                                    }
                                except Exception as e:
                                    log.info(
                                        f"Failed to parse OAuth 2.1 discovery document: {e}"
                                    )
                                    raise HTTPException(
                                        status_code=400,
                                        detail=f"Failed to parse OAuth 2.1 discovery document from {discovery_urls[0]}",
                                    )

                raise HTTPException(
                    status_code=400,
                    detail=f"Failed to fetch OAuth 2.1 discovery document from {discovery_urls}",
                )
            else:
                try:
                    client = MCPClient()
                    headers = None

                    token = None
                    if form_data.auth_type == "bearer":
                        token = form_data.key
                    elif form_data.auth_type == "session":
                        token = request.state.token.credentials
                    elif form_data.auth_type == "system_oauth":
                        try:
                            if request.cookies.get("oauth_session_id", None):
                                token = await request.app.state.oauth_manager.get_oauth_token(
                                    user.id,
                                    request.cookies.get("oauth_session_id", None),
                                )
                        except Exception as e:
                            pass

                    if token:
                        headers = {"Authorization": f"Bearer {token}"}

                    await client.connect(form_data.url, headers=headers)
                    specs = await client.list_tool_specs()
                    return {
                        "status": True,
                        "specs": specs,
                    }
                except Exception as e:
                    log.debug(f"Failed to create MCP client: {e}")
                    raise HTTPException(
                        status_code=400,
                        detail=f"Failed to create MCP client",
                    )
                finally:
                    if client:
                        await client.disconnect()
        else:  # openapi
            token = None
            if form_data.auth_type == "bearer":
                token = form_data.key
            elif form_data.auth_type == "session":
                token = request.state.token.credentials
            elif form_data.auth_type == "system_oauth":
                try:
                    if request.cookies.get("oauth_session_id", None):
                        token = await request.app.state.oauth_manager.get_oauth_token(
                            user.id,
                            request.cookies.get("oauth_session_id", None),
                        )
                except Exception as e:
                    pass

            url = get_tool_server_url(form_data.url, form_data.path)
            return await get_tool_server_data(token, url)
    except HTTPException as e:
        raise e
    except Exception as e:
        log.debug(f"Failed to connect to the tool server: {e}")
        raise HTTPException(
            status_code=400,
            detail=f"Failed to connect to the tool server {str(e)}",
        )


############################
# Agent Connections Config
############################

class AgentConnection(BaseModel):
    name: str
    value: str
    agent_id: Optional[str] = None
    is_common: bool = False
    
    model_config = ConfigDict(extra="allow")


class AgentConnectionsConfigForm(BaseModel):
    AGENT_CONNECTIONS: List[AgentConnection] = []


@router.get("/agent_connections", response_model=AgentConnectionsConfigForm)
async def get_agent_connections_config(request: Request, user=Depends(get_verified_user)):
    # Admin users can see all connections
    if user.role == "admin":
        # Handle case where AGENT_CONNECTIONS might be a list instead of PersistentConfig
        agent_connections = request.app.state.config.AGENT_CONNECTIONS
        if hasattr(agent_connections, 'value'):
            connections = agent_connections.value
        else:
            # If it's already a list, use it directly
            connections = agent_connections if isinstance(agent_connections, list) else []
        
        # If Vault integration is enabled, fetch secrets from Vault
        if ENABLE_VAULT_INTEGRATION.value:
            updated_connections = []
            for conn in connections:
                # Try to get the value from Vault
                vault_value = get_agent_connection_from_vault(
                    name=conn.get("name"),
                    user_id=user.id,
                    is_common=conn.get("is_common", False),
                    agent_id=conn.get("agent_id")
                )
                
                # If found in Vault, use that value
                if vault_value is not None:
                    conn_copy = dict(conn)
                    conn_copy["value"] = vault_value
                    updated_connections.append(conn_copy)
                else:
                    updated_connections.append(conn)
            
            return {"AGENT_CONNECTIONS": updated_connections}
        
        return {"AGENT_CONNECTIONS": connections}
    
    # Regular users can only see common connections or ones associated with their agents
    # Check if user has agents property
    user_agents = getattr(user, 'agents', [])
    
    # Handle case where AGENT_CONNECTIONS might be a list instead of PersistentConfig
    agent_connections = request.app.state.config.AGENT_CONNECTIONS
    if hasattr(agent_connections, 'value'):
        all_connections = agent_connections.value
    else:
        all_connections = agent_connections if isinstance(agent_connections, list) else []
    
    user_connections = [
        conn for conn in all_connections
        if conn.get("is_common", False) or (conn.get("agent_id") and conn.get("agent_id") in user_agents)
    ]
    
    # If Vault integration is enabled, fetch secrets from Vault
    if ENABLE_VAULT_INTEGRATION.value:
        updated_connections = []
        for conn in user_connections:
            # Try to get the value from Vault
            vault_value = get_agent_connection_from_vault(
                name=conn.get("name"),
                user_id=user.id,
                is_common=conn.get("is_common", False),
                agent_id=conn.get("agent_id")
            )
            
            # If found in Vault, use that value
            if vault_value is not None:
                conn_copy = dict(conn)
                conn_copy["value"] = vault_value
                updated_connections.append(conn_copy)
            else:
                updated_connections.append(conn)
        
        return {"AGENT_CONNECTIONS": updated_connections}
    
    return {"AGENT_CONNECTIONS": user_connections}


@router.post("/agent_connections", response_model=AgentConnectionsConfigForm)
async def set_agent_connections_config(
    request: Request,
    form_data: AgentConnectionsConfigForm,
    user=Depends(get_admin_user),
):
    connections = [connection.model_dump() for connection in form_data.AGENT_CONNECTIONS]
    
    # If Vault integration is enabled, store secrets in Vault
    if ENABLE_VAULT_INTEGRATION.value:
        for connection in connections:
            # Store the secret in Vault
            success = store_agent_connection_in_vault(connection, user.id)
            
            # If successfully stored in Vault, remove the value from the connection
            # to avoid storing it in the database
            if success:
                # Keep a placeholder value to indicate it's stored in Vault
                connection["value"] = "[STORED_IN_VAULT]"
                logger.info(f"Stored agent connection {connection.get('name')} for user {user.id} in Vault")
            else:
                logger.error(f"Failed to store agent connection {connection.get('name')} for user {user.id} in Vault")
    
    # Update the PersistentConfig value (or set directly if it's a list)
    agent_connections = request.app.state.config.AGENT_CONNECTIONS
    if hasattr(agent_connections, 'value'):
        agent_connections.value = connections
    else:
        # If it's not a PersistentConfig, set it directly
        request.app.state.config.AGENT_CONNECTIONS = connections
    
    # Return the current value
    if hasattr(request.app.state.config.AGENT_CONNECTIONS, 'value'):
        return {"AGENT_CONNECTIONS": request.app.state.config.AGENT_CONNECTIONS.value}
    else:
        return {"AGENT_CONNECTIONS": request.app.state.config.AGENT_CONNECTIONS}


############################
# Agent Connections Config
############################

class AgentConnection(BaseModel):
    name: str
    value: str
    agent_id: Optional[str] = None
    is_common: bool = False
    
    model_config = ConfigDict(extra="allow")


class AgentConnectionsConfigForm(BaseModel):
    AGENT_CONNECTIONS: List[AgentConnection] = []


@router.get("/agent_connections", response_model=AgentConnectionsConfigForm)
async def get_agent_connections_config(request: Request, user=Depends(get_verified_user)):
    # Admin users can see all connections
    if user.role == "admin":
        # Handle case where AGENT_CONNECTIONS might be a list instead of PersistentConfig
        agent_connections = request.app.state.config.AGENT_CONNECTIONS
        if hasattr(agent_connections, 'value'):
            connections = agent_connections.value
        else:
            # If it's already a list, use it directly
            connections = agent_connections if isinstance(agent_connections, list) else []
        
        # If Vault integration is enabled, fetch secrets from Vault
        if ENABLE_VAULT_INTEGRATION.value:
            updated_connections = []
            for conn in connections:
                # Try to get the value from Vault
                vault_value = get_agent_connection_from_vault(
                    name=conn.get("name"),
                    user_id=user.id,
                    is_common=conn.get("is_common", False),
                    agent_id=conn.get("agent_id")
                )
                
                # If found in Vault, use that value
                if vault_value is not None:
                    conn_copy = dict(conn)
                    conn_copy["value"] = vault_value
                    updated_connections.append(conn_copy)
                else:
                    updated_connections.append(conn)
            
            return {"AGENT_CONNECTIONS": updated_connections}
        
        return {"AGENT_CONNECTIONS": connections}
    
    # Regular users can only see common connections or ones associated with their agents
    # Check if user has agents property
    user_agents = getattr(user, 'agents', [])
    
    # Handle case where AGENT_CONNECTIONS might be a list instead of PersistentConfig
    agent_connections = request.app.state.config.AGENT_CONNECTIONS
    if hasattr(agent_connections, 'value'):
        all_connections = agent_connections.value
    else:
        all_connections = agent_connections if isinstance(agent_connections, list) else []
    
    user_connections = [
        conn for conn in all_connections
        if conn.get("is_common", False) or (conn.get("agent_id") and conn.get("agent_id") in user_agents)
    ]
    
    # If Vault integration is enabled, fetch secrets from Vault
    if ENABLE_VAULT_INTEGRATION.value:
        updated_connections = []
        for conn in user_connections:
            # Try to get the value from Vault
            vault_value = get_agent_connection_from_vault(
                name=conn.get("name"),
                user_id=user.id,
                is_common=conn.get("is_common", False),
                agent_id=conn.get("agent_id")
            )
            
            # If found in Vault, use that value
            if vault_value is not None:
                conn_copy = dict(conn)
                conn_copy["value"] = vault_value
                updated_connections.append(conn_copy)
            else:
                updated_connections.append(conn)
        
        return {"AGENT_CONNECTIONS": updated_connections}
    
    return {"AGENT_CONNECTIONS": user_connections}


@router.post("/agent_connections", response_model=AgentConnectionsConfigForm)
async def set_agent_connections_config(
    request: Request,
    form_data: AgentConnectionsConfigForm,
    user=Depends(get_admin_user),
):
    connections = [connection.model_dump() for connection in form_data.AGENT_CONNECTIONS]
    
    # If Vault integration is enabled, store secrets in Vault
    if ENABLE_VAULT_INTEGRATION.value:
        for connection in connections:
            # Store the secret in Vault
            success = store_agent_connection_in_vault(connection, user.id)
            
            # If successfully stored in Vault, remove the value from the connection
            # to avoid storing it in the database
            if success:
                # Keep a placeholder value to indicate it's stored in Vault
                connection["value"] = "[STORED_IN_VAULT]"
                logger.info(f"Stored agent connection {connection.get('name')} for user {user.id} in Vault")
            else:
                logger.error(f"Failed to store agent connection {connection.get('name')} for user {user.id} in Vault")
    
    # Update the PersistentConfig value (or set directly if it's a list)
    agent_connections = request.app.state.config.AGENT_CONNECTIONS
    if hasattr(agent_connections, 'value'):
        agent_connections.value = connections
    else:
        # If it's not a PersistentConfig, set it directly
        request.app.state.config.AGENT_CONNECTIONS = connections
    
    # Return the current value
    if hasattr(request.app.state.config.AGENT_CONNECTIONS, 'value'):
        return {"AGENT_CONNECTIONS": request.app.state.config.AGENT_CONNECTIONS.value}
    else:
        return {"AGENT_CONNECTIONS": request.app.state.config.AGENT_CONNECTIONS}


############################
# Agent Connections Config
############################

class AgentConnection(BaseModel):
    name: str
    value: str
    agent_id: Optional[str] = None
    is_common: bool = False
    
    model_config = ConfigDict(extra="allow")


class AgentConnectionsConfigForm(BaseModel):
    AGENT_CONNECTIONS: List[AgentConnection] = []


@router.get("/agent_connections", response_model=AgentConnectionsConfigForm)
async def get_agent_connections_config(request: Request, user=Depends(get_verified_user)):
    # Admin users can see all connections
    if user.role == "admin":
        # Handle case where AGENT_CONNECTIONS might be a list instead of PersistentConfig
        agent_connections = request.app.state.config.AGENT_CONNECTIONS
        if hasattr(agent_connections, 'value'):
            connections = agent_connections.value
        else:
            # If it's already a list, use it directly
            connections = agent_connections if isinstance(agent_connections, list) else []
        
        # Headers for Vault
        vault_user_id = request.headers.get('x-ltai-vault-user') or user.id
        raw_keys = request.headers.get('x-ltai-vault-keys')
        requested_keys = _parse_requested_keys(raw_keys)

        # If Vault integration is enabled, fetch secrets from Vault
        if ENABLE_VAULT_INTEGRATION.value:
            updated_connections = []
            for conn in connections:
                # Compute scope for this connection
                scope = (
                    'common' if conn.get('is_common', False) else (
                        'default' if not conn.get('agent_id') else sanitize_agent_name(conn.get('agent_id'))
                    )
                )
                # Filter by requested (scope, sanitized key) if provided
                if requested_keys and (scope, sanitize_key_field(conn.get('name'))) not in requested_keys:
                    continue
                # Try to get the value from Vault
                vault_value = get_agent_connection_from_vault(
                    name=conn.get("name"),
                    user_id=vault_user_id,
                    is_common=conn.get("is_common", False),
                    agent_id=conn.get("agent_id")
                )
                
                # If found in Vault, use that value
                if vault_value is not None:
                    conn_copy = dict(conn)
                    conn_copy["value"] = vault_value
                    updated_connections.append(conn_copy)
                else:
                    updated_connections.append(conn)
            
            return {"AGENT_CONNECTIONS": updated_connections}
        
        return {"AGENT_CONNECTIONS": connections}
    
    # Regular users can only see common connections or ones associated with their agents
    # Check if user has agents property
    user_agents = getattr(user, 'agents', [])
    
    # Handle case where AGENT_CONNECTIONS might be a list instead of PersistentConfig
    agent_connections = request.app.state.config.AGENT_CONNECTIONS
    if hasattr(agent_connections, 'value'):
        all_connections = agent_connections.value
    else:
        all_connections = agent_connections if isinstance(agent_connections, list) else []
    
    user_connections = [
        conn for conn in all_connections
        if conn.get("is_common", False) or (conn.get("agent_id") and conn.get("agent_id") in user_agents)
    ]
    
    # Headers for Vault
    vault_user_id = request.headers.get('x-ltai-vault-user') or user.id
    raw_keys = request.headers.get('x-ltai-vault-keys')
    requested_keys = _parse_requested_keys(raw_keys)

    # If Vault integration is enabled, fetch secrets from Vault
    if ENABLE_VAULT_INTEGRATION.value:
        updated_connections = []
        for conn in user_connections:
            # Compute scope for this connection
            scope = (
                'common' if conn.get('is_common', False) else (
                    'default' if not conn.get('agent_id') else sanitize_agent_name(conn.get('agent_id'))
                )
            )
            # Filter by requested (scope, sanitized key) if provided
            if requested_keys and (scope, sanitize_key_field(conn.get('name'))) not in requested_keys:
                continue
            # Try to get the value from Vault
            vault_value = get_agent_connection_from_vault(
                name=conn.get("name"),
                user_id=vault_user_id,
                is_common=conn.get("is_common", False),
                agent_id=conn.get("agent_id")
            )
            
            # If found in Vault, use that value
            if vault_value is not None:
                conn_copy = dict(conn)
                conn_copy["value"] = vault_value
                updated_connections.append(conn_copy)
            else:
                updated_connections.append(conn)
        
        return {"AGENT_CONNECTIONS": updated_connections}
    
    return {"AGENT_CONNECTIONS": user_connections}


@router.post("/agent_connections", response_model=AgentConnectionsConfigForm)
async def set_agent_connections_config(
    request: Request,
    form_data: AgentConnectionsConfigForm,
    user=Depends(get_admin_user),
):
    connections = [connection.model_dump() for connection in form_data.AGENT_CONNECTIONS]
    
    # If Vault integration is enabled, store secrets in Vault
    if ENABLE_VAULT_INTEGRATION.value:
        # Use header override for Vault user id if provided
        vault_user_id = request.headers.get('x-ltai-vault-user') or user.id
        for connection in connections:
            # Store the secret in Vault
            success = store_agent_connection_in_vault(connection, vault_user_id)
            
            # If successfully stored in Vault, remove the value from the connection
            # to avoid storing it in the database
            if success:
                # Keep a placeholder value to indicate it's stored in Vault
                connection["value"] = "[STORED_IN_VAULT]"
                logger.info(f"Stored agent connection {connection.get('name')} for user {user.id} in Vault")
            else:
                logger.error(f"Failed to store agent connection {connection.get('name')} for user {user.id} in Vault")
    
    # Update the PersistentConfig value (or set directly if it's a list)
    agent_connections = request.app.state.config.AGENT_CONNECTIONS
    if hasattr(agent_connections, 'value'):
        agent_connections.value = connections
    else:
        # If it's not a PersistentConfig, set it directly
        request.app.state.config.AGENT_CONNECTIONS = connections
    
    # Return the current value
    if hasattr(request.app.state.config.AGENT_CONNECTIONS, 'value'):
        return {"AGENT_CONNECTIONS": request.app.state.config.AGENT_CONNECTIONS.value}
    else:
        return {"AGENT_CONNECTIONS": request.app.state.config.AGENT_CONNECTIONS}


############################
# CodeInterpreterConfig
############################
class CodeInterpreterConfigForm(BaseModel):
    ENABLE_CODE_EXECUTION: bool
    CODE_EXECUTION_ENGINE: str
    CODE_EXECUTION_JUPYTER_URL: Optional[str]
    CODE_EXECUTION_JUPYTER_AUTH: Optional[str]
    CODE_EXECUTION_JUPYTER_AUTH_TOKEN: Optional[str]
    CODE_EXECUTION_JUPYTER_AUTH_PASSWORD: Optional[str]
    CODE_EXECUTION_JUPYTER_TIMEOUT: Optional[int]
    ENABLE_CODE_INTERPRETER: bool
    CODE_INTERPRETER_ENGINE: str
    CODE_INTERPRETER_PROMPT_TEMPLATE: Optional[str]
    CODE_INTERPRETER_JUPYTER_URL: Optional[str]
    CODE_INTERPRETER_JUPYTER_AUTH: Optional[str]
    CODE_INTERPRETER_JUPYTER_AUTH_TOKEN: Optional[str]
    CODE_INTERPRETER_JUPYTER_AUTH_PASSWORD: Optional[str]
    CODE_INTERPRETER_JUPYTER_TIMEOUT: Optional[int]


@router.get("/code_execution", response_model=CodeInterpreterConfigForm)
async def get_code_execution_config(request: Request, user=Depends(get_admin_user)):
    return {
        "ENABLE_CODE_EXECUTION": request.app.state.config.ENABLE_CODE_EXECUTION,
        "CODE_EXECUTION_ENGINE": request.app.state.config.CODE_EXECUTION_ENGINE,
        "CODE_EXECUTION_JUPYTER_URL": request.app.state.config.CODE_EXECUTION_JUPYTER_URL,
        "CODE_EXECUTION_JUPYTER_AUTH": request.app.state.config.CODE_EXECUTION_JUPYTER_AUTH,
        "CODE_EXECUTION_JUPYTER_AUTH_TOKEN": request.app.state.config.CODE_EXECUTION_JUPYTER_AUTH_TOKEN,
        "CODE_EXECUTION_JUPYTER_AUTH_PASSWORD": request.app.state.config.CODE_EXECUTION_JUPYTER_AUTH_PASSWORD,
        "CODE_EXECUTION_JUPYTER_TIMEOUT": request.app.state.config.CODE_EXECUTION_JUPYTER_TIMEOUT,
        "ENABLE_CODE_INTERPRETER": request.app.state.config.ENABLE_CODE_INTERPRETER,
        "CODE_INTERPRETER_ENGINE": request.app.state.config.CODE_INTERPRETER_ENGINE,
        "CODE_INTERPRETER_PROMPT_TEMPLATE": request.app.state.config.CODE_INTERPRETER_PROMPT_TEMPLATE,
        "CODE_INTERPRETER_JUPYTER_URL": request.app.state.config.CODE_INTERPRETER_JUPYTER_URL,
        "CODE_INTERPRETER_JUPYTER_AUTH": request.app.state.config.CODE_INTERPRETER_JUPYTER_AUTH,
        "CODE_INTERPRETER_JUPYTER_AUTH_TOKEN": request.app.state.config.CODE_INTERPRETER_JUPYTER_AUTH_TOKEN,
        "CODE_INTERPRETER_JUPYTER_AUTH_PASSWORD": request.app.state.config.CODE_INTERPRETER_JUPYTER_AUTH_PASSWORD,
        "CODE_INTERPRETER_JUPYTER_TIMEOUT": request.app.state.config.CODE_INTERPRETER_JUPYTER_TIMEOUT,
    }


@router.post("/code_execution", response_model=CodeInterpreterConfigForm)
async def set_code_execution_config(
    request: Request, form_data: CodeInterpreterConfigForm, user=Depends(get_admin_user)
):

    request.app.state.config.ENABLE_CODE_EXECUTION = form_data.ENABLE_CODE_EXECUTION

    request.app.state.config.CODE_EXECUTION_ENGINE = form_data.CODE_EXECUTION_ENGINE
    request.app.state.config.CODE_EXECUTION_JUPYTER_URL = (
        form_data.CODE_EXECUTION_JUPYTER_URL
    )
    request.app.state.config.CODE_EXECUTION_JUPYTER_AUTH = (
        form_data.CODE_EXECUTION_JUPYTER_AUTH
    )
    request.app.state.config.CODE_EXECUTION_JUPYTER_AUTH_TOKEN = (
        form_data.CODE_EXECUTION_JUPYTER_AUTH_TOKEN
    )
    request.app.state.config.CODE_EXECUTION_JUPYTER_AUTH_PASSWORD = (
        form_data.CODE_EXECUTION_JUPYTER_AUTH_PASSWORD
    )
    request.app.state.config.CODE_EXECUTION_JUPYTER_TIMEOUT = (
        form_data.CODE_EXECUTION_JUPYTER_TIMEOUT
    )

    request.app.state.config.ENABLE_CODE_INTERPRETER = form_data.ENABLE_CODE_INTERPRETER
    request.app.state.config.CODE_INTERPRETER_ENGINE = form_data.CODE_INTERPRETER_ENGINE
    request.app.state.config.CODE_INTERPRETER_PROMPT_TEMPLATE = (
        form_data.CODE_INTERPRETER_PROMPT_TEMPLATE
    )

    request.app.state.config.CODE_INTERPRETER_JUPYTER_URL = (
        form_data.CODE_INTERPRETER_JUPYTER_URL
    )

    request.app.state.config.CODE_INTERPRETER_JUPYTER_AUTH = (
        form_data.CODE_INTERPRETER_JUPYTER_AUTH
    )

    request.app.state.config.CODE_INTERPRETER_JUPYTER_AUTH_TOKEN = (
        form_data.CODE_INTERPRETER_JUPYTER_AUTH_TOKEN
    )
    request.app.state.config.CODE_INTERPRETER_JUPYTER_AUTH_PASSWORD = (
        form_data.CODE_INTERPRETER_JUPYTER_AUTH_PASSWORD
    )
    request.app.state.config.CODE_INTERPRETER_JUPYTER_TIMEOUT = (
        form_data.CODE_INTERPRETER_JUPYTER_TIMEOUT
    )

    return {
        "ENABLE_CODE_EXECUTION": request.app.state.config.ENABLE_CODE_EXECUTION,
        "CODE_EXECUTION_ENGINE": request.app.state.config.CODE_EXECUTION_ENGINE,
        "CODE_EXECUTION_JUPYTER_URL": request.app.state.config.CODE_EXECUTION_JUPYTER_URL,
        "CODE_EXECUTION_JUPYTER_AUTH": request.app.state.config.CODE_EXECUTION_JUPYTER_AUTH,
        "CODE_EXECUTION_JUPYTER_AUTH_TOKEN": request.app.state.config.CODE_EXECUTION_JUPYTER_AUTH_TOKEN,
        "CODE_EXECUTION_JUPYTER_AUTH_PASSWORD": request.app.state.config.CODE_EXECUTION_JUPYTER_AUTH_PASSWORD,
        "CODE_EXECUTION_JUPYTER_TIMEOUT": request.app.state.config.CODE_EXECUTION_JUPYTER_TIMEOUT,
        "ENABLE_CODE_INTERPRETER": request.app.state.config.ENABLE_CODE_INTERPRETER,
        "CODE_INTERPRETER_ENGINE": request.app.state.config.CODE_INTERPRETER_ENGINE,
        "CODE_INTERPRETER_PROMPT_TEMPLATE": request.app.state.config.CODE_INTERPRETER_PROMPT_TEMPLATE,
        "CODE_INTERPRETER_JUPYTER_URL": request.app.state.config.CODE_INTERPRETER_JUPYTER_URL,
        "CODE_INTERPRETER_JUPYTER_AUTH": request.app.state.config.CODE_INTERPRETER_JUPYTER_AUTH,
        "CODE_INTERPRETER_JUPYTER_AUTH_TOKEN": request.app.state.config.CODE_INTERPRETER_JUPYTER_AUTH_TOKEN,
        "CODE_INTERPRETER_JUPYTER_AUTH_PASSWORD": request.app.state.config.CODE_INTERPRETER_JUPYTER_AUTH_PASSWORD,
        "CODE_INTERPRETER_JUPYTER_TIMEOUT": request.app.state.config.CODE_INTERPRETER_JUPYTER_TIMEOUT,
    }


############################
# SetDefaultModels
############################
class ModelsConfigForm(BaseModel):
    DEFAULT_MODELS: Optional[str]
    MODEL_ORDER_LIST: Optional[list[str]]


@router.get("/models", response_model=ModelsConfigForm)
async def get_models_config(request: Request, user=Depends(get_admin_user)):
    return {
        "DEFAULT_MODELS": request.app.state.config.DEFAULT_MODELS,
        "MODEL_ORDER_LIST": request.app.state.config.MODEL_ORDER_LIST,
    }


@router.post("/models", response_model=ModelsConfigForm)
async def set_models_config(
    request: Request, form_data: ModelsConfigForm, user=Depends(get_admin_user)
):
    request.app.state.config.DEFAULT_MODELS = form_data.DEFAULT_MODELS
    request.app.state.config.MODEL_ORDER_LIST = form_data.MODEL_ORDER_LIST
    return {
        "DEFAULT_MODELS": request.app.state.config.DEFAULT_MODELS,
        "MODEL_ORDER_LIST": request.app.state.config.MODEL_ORDER_LIST,
    }


class PromptSuggestion(BaseModel):
    title: list[str]
    content: str


class SetDefaultSuggestionsForm(BaseModel):
    suggestions: list[PromptSuggestion]


@router.post("/suggestions", response_model=list[PromptSuggestion])
async def set_default_suggestions(
    request: Request,
    form_data: SetDefaultSuggestionsForm,
    user=Depends(get_admin_user),
):
    data = form_data.model_dump()
    request.app.state.config.DEFAULT_PROMPT_SUGGESTIONS = data["suggestions"]
    return request.app.state.config.DEFAULT_PROMPT_SUGGESTIONS


############################
# SetBanners
############################


class SetBannersForm(BaseModel):
    banners: list[BannerModel]


@router.post("/banners", response_model=list[BannerModel])
async def set_banners(
    request: Request,
    form_data: SetBannersForm,
    user=Depends(get_admin_user),
):
    data = form_data.model_dump()
    request.app.state.config.BANNERS = data["banners"]
    return request.app.state.config.BANNERS


@router.get("/banners", response_model=list[BannerModel])
async def get_banners(
    request: Request,
    user=Depends(get_verified_user),
):
    return request.app.state.config.BANNERS<|MERGE_RESOLUTION|>--- conflicted
+++ resolved
@@ -8,33 +8,6 @@
 from open_webui.utils.auth import get_admin_user, get_verified_user
 from open_webui.config import get_config, save_config
 from open_webui.config import BannerModel
-from open_webui.config import ENABLE_VAULT_INTEGRATION, VAULT_URL, VAULT_TOKEN, VAULT_MOUNT_PATH, VAULT_VERSION, VAULT_TIMEOUT, VAULT_VERIFY_SSL
-
-<<<<<<< HEAD
-from open_webui.utils.vault import store_agent_connection_in_vault, get_agent_connection_from_vault, delete_agent_connection_from_vault, sanitize_agent_name, sanitize_key_field
-from loguru import logger
-from pydantic import BaseModel, ConfigDict
-=======
-from open_webui.utils.tools import (
-    get_tool_server_data,
-    get_tool_server_url,
-    set_tool_servers,
-)
-from open_webui.utils.mcp.client import MCPClient
-
-from open_webui.env import SRC_LOG_LEVELS
-
-from open_webui.utils.oauth import (
-    get_discovery_urls,
-    get_oauth_client_info_with_dynamic_client_registration,
-    encrypt_data,
-    decrypt_data,
-    OAuthClientInformationFull,
-)
-from mcp.shared.auth import OAuthMetadata
-from open_webui.utils.vault import store_agent_connection_in_vault, get_agent_connection_from_vault, delete_agent_connection_from_vault
-from loguru import logger
->>>>>>> ae78a362
 
 
 router = APIRouter()
