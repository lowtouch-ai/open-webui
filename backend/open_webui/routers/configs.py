from fastapi import APIRouter, Depends, Request, HTTPException
from pydantic import BaseModel, ConfigDict

from typing import Optional, List, Dict, Any

from open_webui.utils.auth import get_admin_user, get_verified_user
from open_webui.config import get_config, save_config
from open_webui.config import BannerModel
from open_webui.config import ENABLE_VAULT_INTEGRATION, VAULT_URL, VAULT_TOKEN, VAULT_MOUNT_PATH, VAULT_VERSION, VAULT_TIMEOUT, VAULT_VERIFY_SSL

from open_webui.utils.vault import store_agent_connection_in_vault, get_agent_connection_from_vault, delete_agent_connection_from_vault, sanitize_agent_name, sanitize_key_field
from loguru import logger
from pydantic import BaseModel, ConfigDict

from open_webui.utils.tools import (
    get_tool_server_data,
    get_tool_servers_data,
    get_tool_server_url,
)


router = APIRouter()


def _parse_requested_keys(raw_keys: Optional[str]) -> Optional[set[tuple[str, str]]]:
    """Parse X-LTAI-Vault-Keys header into a set of (scope, key_name) pairs.

    Supported items only:
      - "COMMON/<key_name>"
      - "<agent_scope>/<key_name>" where agent_scope is underscore-normalized

    Returns a set of tuples: (scope, key_name) where scope is "common" for COMMON, or the agent scope as-is.
    Items without a '/' are ignored. Key names are SANITIZED (slashes/backslashes -> underscore)
    to match stored field names in Vault.
    """
    if not raw_keys:
        return None
    items = [k.strip() for k in raw_keys.split(',') if k.strip()]
    parsed: set[tuple[str, str]] = set()
    for item in items:
        if '/' in item:
            scope_part, key_part = item.split('/', 1)
            scope = 'common' if scope_part == 'COMMON' else scope_part
            parsed.add((scope, sanitize_key_field(key_part)))
    return parsed if parsed else None


############################
# ImportConfig
############################


class ImportConfigForm(BaseModel):
    config: dict


@router.post("/import", response_model=dict)
async def import_config(form_data: ImportConfigForm, user=Depends(get_admin_user)):
    save_config(form_data.config)
    return get_config()


############################
# ExportConfig
############################


@router.get("/export", response_model=dict)
async def export_config(user=Depends(get_admin_user)):
    return get_config()


############################
# Connections Config
############################


class ConnectionsConfigForm(BaseModel):
    ENABLE_DIRECT_CONNECTIONS: bool
    ENABLE_BASE_MODELS_CACHE: bool


@router.get("/connections", response_model=ConnectionsConfigForm)
async def get_connections_config(request: Request, user=Depends(get_admin_user)):
    return {
        "ENABLE_DIRECT_CONNECTIONS": request.app.state.config.ENABLE_DIRECT_CONNECTIONS,
        "ENABLE_BASE_MODELS_CACHE": request.app.state.config.ENABLE_BASE_MODELS_CACHE,
    }


@router.post("/connections", response_model=ConnectionsConfigForm)
async def set_connections_config(
    request: Request,
    form_data: ConnectionsConfigForm,
    user=Depends(get_admin_user),
):
    request.app.state.config.ENABLE_DIRECT_CONNECTIONS = (
        form_data.ENABLE_DIRECT_CONNECTIONS
    )
    request.app.state.config.ENABLE_BASE_MODELS_CACHE = (
        form_data.ENABLE_BASE_MODELS_CACHE
    )

    return {
        "ENABLE_DIRECT_CONNECTIONS": request.app.state.config.ENABLE_DIRECT_CONNECTIONS,
        "ENABLE_BASE_MODELS_CACHE": request.app.state.config.ENABLE_BASE_MODELS_CACHE,
    }


############################
<<<<<<< HEAD
# Agent Connections Config
############################

class AgentConnection(BaseModel):
    name: str
    value: str
    agent_id: Optional[str] = None
    is_common: bool = False
    
    model_config = ConfigDict(extra="allow")


class AgentConnectionsConfigForm(BaseModel):
    AGENT_CONNECTIONS: List[AgentConnection] = []


@router.get("/agent_connections", response_model=AgentConnectionsConfigForm)
async def get_agent_connections_config(request: Request, user=Depends(get_verified_user)):
    # Admin users can see all connections
    if user.role == "admin":
        # Handle case where AGENT_CONNECTIONS might be a list instead of PersistentConfig
        agent_connections = request.app.state.config.AGENT_CONNECTIONS
        if hasattr(agent_connections, 'value'):
            connections = agent_connections.value
        else:
            # If it's already a list, use it directly
            connections = agent_connections if isinstance(agent_connections, list) else []
        
        # Headers for Vault
        vault_user_id = request.headers.get('x-ltai-vault-user') or user.id
        raw_keys = request.headers.get('x-ltai-vault-keys')
        requested_keys = _parse_requested_keys(raw_keys)

        # If Vault integration is enabled, fetch secrets from Vault
        if ENABLE_VAULT_INTEGRATION.value:
            updated_connections = []
            for conn in connections:
                # Compute scope for this connection
                scope = (
                    'common' if conn.get('is_common', False) else (
                        'default' if not conn.get('agent_id') else sanitize_agent_name(conn.get('agent_id'))
                    )
                )
                # Filter by requested (scope, sanitized key) if provided
                if requested_keys and (scope, sanitize_key_field(conn.get('name'))) not in requested_keys:
                    continue
                # Try to get the value from Vault
                vault_value = get_agent_connection_from_vault(
                    name=conn.get("name"),
                    user_id=vault_user_id,
                    is_common=conn.get("is_common", False),
                    agent_id=conn.get("agent_id")
                )
                
                # If found in Vault, use that value
                if vault_value is not None:
                    conn_copy = dict(conn)
                    conn_copy["value"] = vault_value
                    updated_connections.append(conn_copy)
                else:
                    updated_connections.append(conn)
            
            return {"AGENT_CONNECTIONS": updated_connections}
        
        return {"AGENT_CONNECTIONS": connections}
    
    # Regular users can only see common connections or ones associated with their agents
    # Check if user has agents property
    user_agents = getattr(user, 'agents', [])
    
    # Handle case where AGENT_CONNECTIONS might be a list instead of PersistentConfig
    agent_connections = request.app.state.config.AGENT_CONNECTIONS
    if hasattr(agent_connections, 'value'):
        all_connections = agent_connections.value
    else:
        all_connections = agent_connections if isinstance(agent_connections, list) else []
    
    user_connections = [
        conn for conn in all_connections
        if conn.get("is_common", False) or (conn.get("agent_id") and conn.get("agent_id") in user_agents)
    ]
    
    # Headers for Vault
    vault_user_id = request.headers.get('x-ltai-vault-user') or user.id
    raw_keys = request.headers.get('x-ltai-vault-keys')
    requested_keys = _parse_requested_keys(raw_keys)

    # If Vault integration is enabled, fetch secrets from Vault
    if ENABLE_VAULT_INTEGRATION.value:
        updated_connections = []
        for conn in user_connections:
            # Compute scope for this connection
            scope = (
                'common' if conn.get('is_common', False) else (
                    'default' if not conn.get('agent_id') else sanitize_agent_name(conn.get('agent_id'))
                )
            )
            # Filter by requested (scope, sanitized key) if provided
            if requested_keys and (scope, sanitize_key_field(conn.get('name'))) not in requested_keys:
                continue
            # Try to get the value from Vault
            vault_value = get_agent_connection_from_vault(
                name=conn.get("name"),
                user_id=vault_user_id,
                is_common=conn.get("is_common", False),
                agent_id=conn.get("agent_id")
            )
            
            # If found in Vault, use that value
            if vault_value is not None:
                conn_copy = dict(conn)
                conn_copy["value"] = vault_value
                updated_connections.append(conn_copy)
            else:
                updated_connections.append(conn)
        
        return {"AGENT_CONNECTIONS": updated_connections}
    
    return {"AGENT_CONNECTIONS": user_connections}


@router.post("/agent_connections", response_model=AgentConnectionsConfigForm)
async def set_agent_connections_config(
    request: Request,
    form_data: AgentConnectionsConfigForm,
    user=Depends(get_admin_user),
):
    connections = [connection.model_dump() for connection in form_data.AGENT_CONNECTIONS]
    
    # If Vault integration is enabled, store secrets in Vault
    if ENABLE_VAULT_INTEGRATION.value:
        # Use header override for Vault user id if provided
        vault_user_id = request.headers.get('x-ltai-vault-user') or user.id
        for connection in connections:
            # Store the secret in Vault
            success = store_agent_connection_in_vault(connection, vault_user_id)
            
            # If successfully stored in Vault, remove the value from the connection
            # to avoid storing it in the database
            if success:
                # Keep a placeholder value to indicate it's stored in Vault
                connection["value"] = "[STORED_IN_VAULT]"
                logger.info(f"Stored agent connection {connection.get('name')} for user {user.id} in Vault")
            else:
                logger.error(f"Failed to store agent connection {connection.get('name')} for user {user.id} in Vault")
    
    # Update the PersistentConfig value (or set directly if it's a list)
    agent_connections = request.app.state.config.AGENT_CONNECTIONS
    if hasattr(agent_connections, 'value'):
        agent_connections.value = connections
    else:
        # If it's not a PersistentConfig, set it directly
        request.app.state.config.AGENT_CONNECTIONS = connections
    
    # Return the current value
    if hasattr(request.app.state.config.AGENT_CONNECTIONS, 'value'):
        return {"AGENT_CONNECTIONS": request.app.state.config.AGENT_CONNECTIONS.value}
    else:
        return {"AGENT_CONNECTIONS": request.app.state.config.AGENT_CONNECTIONS}
=======
# ToolServers Config
############################


class ToolServerConnection(BaseModel):
    url: str
    path: str
    auth_type: Optional[str]
    key: Optional[str]
    config: Optional[dict]

    model_config = ConfigDict(extra="allow")


class ToolServersConfigForm(BaseModel):
    TOOL_SERVER_CONNECTIONS: list[ToolServerConnection]


@router.get("/tool_servers", response_model=ToolServersConfigForm)
async def get_tool_servers_config(request: Request, user=Depends(get_admin_user)):
    return {
        "TOOL_SERVER_CONNECTIONS": request.app.state.config.TOOL_SERVER_CONNECTIONS,
    }


@router.post("/tool_servers", response_model=ToolServersConfigForm)
async def set_tool_servers_config(
    request: Request,
    form_data: ToolServersConfigForm,
    user=Depends(get_admin_user),
):
    request.app.state.config.TOOL_SERVER_CONNECTIONS = [
        connection.model_dump() for connection in form_data.TOOL_SERVER_CONNECTIONS
    ]

    request.app.state.TOOL_SERVERS = await get_tool_servers_data(
        request.app.state.config.TOOL_SERVER_CONNECTIONS
    )

    return {
        "TOOL_SERVER_CONNECTIONS": request.app.state.config.TOOL_SERVER_CONNECTIONS,
    }


@router.post("/tool_servers/verify")
async def verify_tool_servers_config(
    request: Request, form_data: ToolServerConnection, user=Depends(get_admin_user)
):
    """
    Verify the connection to the tool server.
    """
    try:

        token = None
        if form_data.auth_type == "bearer":
            token = form_data.key
        elif form_data.auth_type == "session":
            token = request.state.token.credentials

        url = get_tool_server_url(form_data.url, form_data.path)
        return await get_tool_server_data(token, url)
    except Exception as e:
        raise HTTPException(
            status_code=400,
            detail=f"Failed to connect to the tool server: {str(e)}",
        )
>>>>>>> 3f35ba27


############################
# CodeInterpreterConfig
############################
class CodeInterpreterConfigForm(BaseModel):
    ENABLE_CODE_EXECUTION: bool
    CODE_EXECUTION_ENGINE: str
    CODE_EXECUTION_JUPYTER_URL: Optional[str]
    CODE_EXECUTION_JUPYTER_AUTH: Optional[str]
    CODE_EXECUTION_JUPYTER_AUTH_TOKEN: Optional[str]
    CODE_EXECUTION_JUPYTER_AUTH_PASSWORD: Optional[str]
    CODE_EXECUTION_JUPYTER_TIMEOUT: Optional[int]
    ENABLE_CODE_INTERPRETER: bool
    CODE_INTERPRETER_ENGINE: str
    CODE_INTERPRETER_PROMPT_TEMPLATE: Optional[str]
    CODE_INTERPRETER_JUPYTER_URL: Optional[str]
    CODE_INTERPRETER_JUPYTER_AUTH: Optional[str]
    CODE_INTERPRETER_JUPYTER_AUTH_TOKEN: Optional[str]
    CODE_INTERPRETER_JUPYTER_AUTH_PASSWORD: Optional[str]
    CODE_INTERPRETER_JUPYTER_TIMEOUT: Optional[int]


@router.get("/code_execution", response_model=CodeInterpreterConfigForm)
async def get_code_execution_config(request: Request, user=Depends(get_admin_user)):
    return {
        "ENABLE_CODE_EXECUTION": request.app.state.config.ENABLE_CODE_EXECUTION,
        "CODE_EXECUTION_ENGINE": request.app.state.config.CODE_EXECUTION_ENGINE,
        "CODE_EXECUTION_JUPYTER_URL": request.app.state.config.CODE_EXECUTION_JUPYTER_URL,
        "CODE_EXECUTION_JUPYTER_AUTH": request.app.state.config.CODE_EXECUTION_JUPYTER_AUTH,
        "CODE_EXECUTION_JUPYTER_AUTH_TOKEN": request.app.state.config.CODE_EXECUTION_JUPYTER_AUTH_TOKEN,
        "CODE_EXECUTION_JUPYTER_AUTH_PASSWORD": request.app.state.config.CODE_EXECUTION_JUPYTER_AUTH_PASSWORD,
        "CODE_EXECUTION_JUPYTER_TIMEOUT": request.app.state.config.CODE_EXECUTION_JUPYTER_TIMEOUT,
        "ENABLE_CODE_INTERPRETER": request.app.state.config.ENABLE_CODE_INTERPRETER,
        "CODE_INTERPRETER_ENGINE": request.app.state.config.CODE_INTERPRETER_ENGINE,
        "CODE_INTERPRETER_PROMPT_TEMPLATE": request.app.state.config.CODE_INTERPRETER_PROMPT_TEMPLATE,
        "CODE_INTERPRETER_JUPYTER_URL": request.app.state.config.CODE_INTERPRETER_JUPYTER_URL,
        "CODE_INTERPRETER_JUPYTER_AUTH": request.app.state.config.CODE_INTERPRETER_JUPYTER_AUTH,
        "CODE_INTERPRETER_JUPYTER_AUTH_TOKEN": request.app.state.config.CODE_INTERPRETER_JUPYTER_AUTH_TOKEN,
        "CODE_INTERPRETER_JUPYTER_AUTH_PASSWORD": request.app.state.config.CODE_INTERPRETER_JUPYTER_AUTH_PASSWORD,
        "CODE_INTERPRETER_JUPYTER_TIMEOUT": request.app.state.config.CODE_INTERPRETER_JUPYTER_TIMEOUT,
    }


@router.post("/code_execution", response_model=CodeInterpreterConfigForm)
async def set_code_execution_config(
    request: Request, form_data: CodeInterpreterConfigForm, user=Depends(get_admin_user)
):

    request.app.state.config.ENABLE_CODE_EXECUTION = form_data.ENABLE_CODE_EXECUTION

    request.app.state.config.CODE_EXECUTION_ENGINE = form_data.CODE_EXECUTION_ENGINE
    request.app.state.config.CODE_EXECUTION_JUPYTER_URL = (
        form_data.CODE_EXECUTION_JUPYTER_URL
    )
    request.app.state.config.CODE_EXECUTION_JUPYTER_AUTH = (
        form_data.CODE_EXECUTION_JUPYTER_AUTH
    )
    request.app.state.config.CODE_EXECUTION_JUPYTER_AUTH_TOKEN = (
        form_data.CODE_EXECUTION_JUPYTER_AUTH_TOKEN
    )
    request.app.state.config.CODE_EXECUTION_JUPYTER_AUTH_PASSWORD = (
        form_data.CODE_EXECUTION_JUPYTER_AUTH_PASSWORD
    )
    request.app.state.config.CODE_EXECUTION_JUPYTER_TIMEOUT = (
        form_data.CODE_EXECUTION_JUPYTER_TIMEOUT
    )

    request.app.state.config.ENABLE_CODE_INTERPRETER = form_data.ENABLE_CODE_INTERPRETER
    request.app.state.config.CODE_INTERPRETER_ENGINE = form_data.CODE_INTERPRETER_ENGINE
    request.app.state.config.CODE_INTERPRETER_PROMPT_TEMPLATE = (
        form_data.CODE_INTERPRETER_PROMPT_TEMPLATE
    )

    request.app.state.config.CODE_INTERPRETER_JUPYTER_URL = (
        form_data.CODE_INTERPRETER_JUPYTER_URL
    )

    request.app.state.config.CODE_INTERPRETER_JUPYTER_AUTH = (
        form_data.CODE_INTERPRETER_JUPYTER_AUTH
    )

    request.app.state.config.CODE_INTERPRETER_JUPYTER_AUTH_TOKEN = (
        form_data.CODE_INTERPRETER_JUPYTER_AUTH_TOKEN
    )
    request.app.state.config.CODE_INTERPRETER_JUPYTER_AUTH_PASSWORD = (
        form_data.CODE_INTERPRETER_JUPYTER_AUTH_PASSWORD
    )
    request.app.state.config.CODE_INTERPRETER_JUPYTER_TIMEOUT = (
        form_data.CODE_INTERPRETER_JUPYTER_TIMEOUT
    )

    return {
        "ENABLE_CODE_EXECUTION": request.app.state.config.ENABLE_CODE_EXECUTION,
        "CODE_EXECUTION_ENGINE": request.app.state.config.CODE_EXECUTION_ENGINE,
        "CODE_EXECUTION_JUPYTER_URL": request.app.state.config.CODE_EXECUTION_JUPYTER_URL,
        "CODE_EXECUTION_JUPYTER_AUTH": request.app.state.config.CODE_EXECUTION_JUPYTER_AUTH,
        "CODE_EXECUTION_JUPYTER_AUTH_TOKEN": request.app.state.config.CODE_EXECUTION_JUPYTER_AUTH_TOKEN,
        "CODE_EXECUTION_JUPYTER_AUTH_PASSWORD": request.app.state.config.CODE_EXECUTION_JUPYTER_AUTH_PASSWORD,
        "CODE_EXECUTION_JUPYTER_TIMEOUT": request.app.state.config.CODE_EXECUTION_JUPYTER_TIMEOUT,
        "ENABLE_CODE_INTERPRETER": request.app.state.config.ENABLE_CODE_INTERPRETER,
        "CODE_INTERPRETER_ENGINE": request.app.state.config.CODE_INTERPRETER_ENGINE,
        "CODE_INTERPRETER_PROMPT_TEMPLATE": request.app.state.config.CODE_INTERPRETER_PROMPT_TEMPLATE,
        "CODE_INTERPRETER_JUPYTER_URL": request.app.state.config.CODE_INTERPRETER_JUPYTER_URL,
        "CODE_INTERPRETER_JUPYTER_AUTH": request.app.state.config.CODE_INTERPRETER_JUPYTER_AUTH,
        "CODE_INTERPRETER_JUPYTER_AUTH_TOKEN": request.app.state.config.CODE_INTERPRETER_JUPYTER_AUTH_TOKEN,
        "CODE_INTERPRETER_JUPYTER_AUTH_PASSWORD": request.app.state.config.CODE_INTERPRETER_JUPYTER_AUTH_PASSWORD,
        "CODE_INTERPRETER_JUPYTER_TIMEOUT": request.app.state.config.CODE_INTERPRETER_JUPYTER_TIMEOUT,
    }


############################
# SetDefaultModels
############################
class ModelsConfigForm(BaseModel):
    DEFAULT_MODELS: Optional[str]
    MODEL_ORDER_LIST: Optional[list[str]]


@router.get("/models", response_model=ModelsConfigForm)
async def get_models_config(request: Request, user=Depends(get_admin_user)):
    return {
        "DEFAULT_MODELS": request.app.state.config.DEFAULT_MODELS,
        "MODEL_ORDER_LIST": request.app.state.config.MODEL_ORDER_LIST,
    }


@router.post("/models", response_model=ModelsConfigForm)
async def set_models_config(
    request: Request, form_data: ModelsConfigForm, user=Depends(get_admin_user)
):
    request.app.state.config.DEFAULT_MODELS = form_data.DEFAULT_MODELS
    request.app.state.config.MODEL_ORDER_LIST = form_data.MODEL_ORDER_LIST
    return {
        "DEFAULT_MODELS": request.app.state.config.DEFAULT_MODELS,
        "MODEL_ORDER_LIST": request.app.state.config.MODEL_ORDER_LIST,
    }


class PromptSuggestion(BaseModel):
    title: list[str]
    content: str


class SetDefaultSuggestionsForm(BaseModel):
    suggestions: list[PromptSuggestion]


@router.post("/suggestions", response_model=list[PromptSuggestion])
async def set_default_suggestions(
    request: Request,
    form_data: SetDefaultSuggestionsForm,
    user=Depends(get_admin_user),
):
    data = form_data.model_dump()
    request.app.state.config.DEFAULT_PROMPT_SUGGESTIONS = data["suggestions"]
    return request.app.state.config.DEFAULT_PROMPT_SUGGESTIONS


############################
# SetBanners
############################


class SetBannersForm(BaseModel):
    banners: list[BannerModel]


@router.post("/banners", response_model=list[BannerModel])
async def set_banners(
    request: Request,
    form_data: SetBannersForm,
    user=Depends(get_admin_user),
):
    data = form_data.model_dump()
    request.app.state.config.BANNERS = data["banners"]
    return request.app.state.config.BANNERS


@router.get("/banners", response_model=list[BannerModel])
async def get_banners(
    request: Request,
    user=Depends(get_verified_user),
):
    return request.app.state.config.BANNERS<|MERGE_RESOLUTION|>--- conflicted
+++ resolved
@@ -108,7 +108,72 @@
 
 
 ############################
-<<<<<<< HEAD
+# ToolServers Config
+############################
+
+
+class ToolServerConnection(BaseModel):
+    url: str
+    path: str
+    auth_type: Optional[str]
+    key: Optional[str]
+    config: Optional[dict]
+
+    model_config = ConfigDict(extra="allow")
+
+
+class ToolServersConfigForm(BaseModel):
+    TOOL_SERVER_CONNECTIONS: list[ToolServerConnection]
+
+
+@router.get("/tool_servers", response_model=ToolServersConfigForm)
+async def get_tool_servers_config(request: Request, user=Depends(get_admin_user)):
+    return {
+        "TOOL_SERVER_CONNECTIONS": request.app.state.config.TOOL_SERVER_CONNECTIONS,
+    }
+
+
+@router.post("/tool_servers", response_model=ToolServersConfigForm)
+async def set_tool_servers_config(
+    request: Request,
+    form_data: ToolServersConfigForm,
+    user=Depends(get_admin_user),
+):
+    request.app.state.config.TOOL_SERVER_CONNECTIONS = [
+        connection.model_dump() for connection in form_data.TOOL_SERVER_CONNECTIONS
+    ]
+
+    request.app.state.TOOL_SERVERS = await get_tool_servers_data(
+        request.app.state.config.TOOL_SERVER_CONNECTIONS
+    )
+
+    return {
+        "TOOL_SERVER_CONNECTIONS": request.app.state.config.TOOL_SERVER_CONNECTIONS,
+    }
+
+
+@router.post("/tool_servers/verify")
+async def verify_tool_servers_config(
+    request: Request, form_data: ToolServerConnection, user=Depends(get_admin_user)
+):
+    """
+    Verify the connection to the tool server.
+    """
+    try:
+
+        token = None
+        if form_data.auth_type == "bearer":
+            token = form_data.key
+        elif form_data.auth_type == "session":
+            token = request.state.token.credentials
+
+        url = get_tool_server_url(form_data.url, form_data.path)
+        return await get_tool_server_data(token, url)
+    except Exception as e:
+        raise HTTPException(
+            status_code=400,
+            detail=f"Failed to connect to the tool server: {str(e)}",
+        )
 # Agent Connections Config
 ############################
 
@@ -268,74 +333,6 @@
         return {"AGENT_CONNECTIONS": request.app.state.config.AGENT_CONNECTIONS.value}
     else:
         return {"AGENT_CONNECTIONS": request.app.state.config.AGENT_CONNECTIONS}
-=======
-# ToolServers Config
-############################
-
-
-class ToolServerConnection(BaseModel):
-    url: str
-    path: str
-    auth_type: Optional[str]
-    key: Optional[str]
-    config: Optional[dict]
-
-    model_config = ConfigDict(extra="allow")
-
-
-class ToolServersConfigForm(BaseModel):
-    TOOL_SERVER_CONNECTIONS: list[ToolServerConnection]
-
-
-@router.get("/tool_servers", response_model=ToolServersConfigForm)
-async def get_tool_servers_config(request: Request, user=Depends(get_admin_user)):
-    return {
-        "TOOL_SERVER_CONNECTIONS": request.app.state.config.TOOL_SERVER_CONNECTIONS,
-    }
-
-
-@router.post("/tool_servers", response_model=ToolServersConfigForm)
-async def set_tool_servers_config(
-    request: Request,
-    form_data: ToolServersConfigForm,
-    user=Depends(get_admin_user),
-):
-    request.app.state.config.TOOL_SERVER_CONNECTIONS = [
-        connection.model_dump() for connection in form_data.TOOL_SERVER_CONNECTIONS
-    ]
-
-    request.app.state.TOOL_SERVERS = await get_tool_servers_data(
-        request.app.state.config.TOOL_SERVER_CONNECTIONS
-    )
-
-    return {
-        "TOOL_SERVER_CONNECTIONS": request.app.state.config.TOOL_SERVER_CONNECTIONS,
-    }
-
-
-@router.post("/tool_servers/verify")
-async def verify_tool_servers_config(
-    request: Request, form_data: ToolServerConnection, user=Depends(get_admin_user)
-):
-    """
-    Verify the connection to the tool server.
-    """
-    try:
-
-        token = None
-        if form_data.auth_type == "bearer":
-            token = form_data.key
-        elif form_data.auth_type == "session":
-            token = request.state.token.credentials
-
-        url = get_tool_server_url(form_data.url, form_data.path)
-        return await get_tool_server_data(token, url)
-    except Exception as e:
-        raise HTTPException(
-            status_code=400,
-            detail=f"Failed to connect to the tool server: {str(e)}",
-        )
->>>>>>> 3f35ba27
 
 
 ############################
