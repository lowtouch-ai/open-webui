--- conflicted
+++ resolved
@@ -124,11 +124,8 @@
     key: Optional[str] = None,
     content_type: Optional[str] = None,
     user: UserModel = None,
-<<<<<<< HEAD
+    metadata: Optional[dict] = None,
     extra_headers: Optional[dict] = None,
-=======
-    metadata: Optional[dict] = None,
->>>>>>> 3f35ba27
 ):
 
     r = None
@@ -1444,11 +1441,8 @@
         key=get_api_key(url_idx, url, request.app.state.config.OLLAMA_API_CONFIGS),
         content_type="application/x-ndjson",
         user=user,
-<<<<<<< HEAD
+        metadata=metadata,
         extra_headers=forwarded_headers,
-=======
-        metadata=metadata,
->>>>>>> 3f35ba27
     )
 
 
