--- conflicted
+++ resolved
@@ -116,11 +116,8 @@
     key: Optional[str] = None,
     content_type: Optional[str] = None,
     user: UserModel = None,
-<<<<<<< HEAD
     vault_keys: Optional[str] = None,  # Add vault_keys parameter
-=======
     extra_headers: Optional[dict] = None,
->>>>>>> d0c16f0d
 ):
 
     r = None
@@ -1172,10 +1169,8 @@
     prefix_id = api_config.get("prefix_id", None)
     if prefix_id:
         payload["model"] = payload["model"].replace(f"{prefix_id}.", "")
-<<<<<<< HEAD
     # Extract x-ltai-vault-keys from request headers
     vault_keys = request.headers.get("x-ltai-vault-keys")
-=======
 
     # Collect only x-ltai-* headers from the incoming request to forward upstream
     forwarded_headers = {
@@ -1245,7 +1240,6 @@
     # Log keys of forwarded headers for visibility
     log.info(f"[LTAI] forwarding ltai headers to ollama (keys): {list(forwarded_headers.keys())}")
 
->>>>>>> d0c16f0d
     return await send_post_request(
         url=f"{url}/api/chat",
         payload=json.dumps(payload),
