--- conflicted
+++ resolved
@@ -73,7 +73,6 @@
 
 # ENABLE_FORWARD_USER_INFO_HEADERS=True
 
-<<<<<<< HEAD
 
 async def send_get_request(url, key=None, user=None):
     timeout = aiohttp.ClientTimeout(total=AIOHTTP_CLIENT_TIMEOUT_OPENAI_MODEL_LIST)
@@ -95,10 +94,6 @@
 
         log.info(f"User info: Name :{user.name},Role : {user.role}")
 
-    try:
-        async with aiohttp.ClientSession(timeout=timeout, trust_env=True) as session:
-            async with session.get(url, headers=headers) as response:
-=======
 async def send_get_request(url, key=None, user: UserModel = None):
     timeout = aiohttp.ClientTimeout(total=AIOHTTP_CLIENT_TIMEOUT_MODEL_LIST)
     try:
@@ -120,7 +115,6 @@
                     ),
                 },
             ) as response:
->>>>>>> 07d84601
                 return await response.json()
     except Exception as e:
         # Handle connection error here
@@ -144,11 +138,7 @@
     stream: bool = True,
     key: Optional[str] = None,
     content_type: Optional[str] = None,
-<<<<<<< HEAD
-    user=None,  # Add this parameter
-=======
     user: UserModel = None,
->>>>>>> 07d84601
 ):
 
     r = None
@@ -177,9 +167,6 @@
         r = await session.post(
             url,
             data=payload,
-<<<<<<< HEAD
-            headers=headers,
-=======
             headers={
                 "Content-Type": "application/json",
                 **({"Authorization": f"Bearer {key}"} if key else {}),
@@ -194,7 +181,6 @@
                     else {}
                 ),
             },
->>>>>>> 07d84601
         )
         r.raise_for_status()
 
@@ -486,9 +472,6 @@
             r = requests.request(
                 method="GET",
                 url=f"{url}/api/tags",
-<<<<<<< HEAD
-                headers=headers,
-=======
                 headers={
                     **({"Authorization": f"Bearer {key}"} if key else {}),
                     **(
@@ -502,7 +485,6 @@
                         else {}
                     ),
                 },
->>>>>>> 07d84601
             )
             r.raise_for_status()
 
@@ -766,9 +748,6 @@
         r = requests.request(
             method="POST",
             url=f"{url}/api/copy",
-<<<<<<< HEAD
-            headers=headers,
-=======
             headers={
                 "Content-Type": "application/json",
                 **({"Authorization": f"Bearer {key}"} if key else {}),
@@ -783,7 +762,6 @@
                     else {}
                 ),
             },
->>>>>>> 07d84601
             data=form_data.model_dump_json(exclude_none=True).encode(),
         )
         r.raise_for_status()
@@ -850,9 +828,6 @@
             method="DELETE",
             url=f"{url}/api/delete",
             data=form_data.model_dump_json(exclude_none=True).encode(),
-<<<<<<< HEAD
-            headers=headers,
-=======
             headers={
                 "Content-Type": "application/json",
                 **({"Authorization": f"Bearer {key}"} if key else {}),
@@ -867,7 +842,6 @@
                     else {}
                 ),
             },
->>>>>>> 07d84601
         )
         r.raise_for_status()
 
@@ -927,9 +901,6 @@
         r = requests.request(
             method="POST",
             url=f"{url}/api/show",
-<<<<<<< HEAD
-            headers=headers,
-=======
             headers={
                 "Content-Type": "application/json",
                 **({"Authorization": f"Bearer {key}"} if key else {}),
@@ -944,7 +915,6 @@
                     else {}
                 ),
             },
->>>>>>> 07d84601
             data=form_data.model_dump_json(exclude_none=True).encode(),
         )
         r.raise_for_status()
@@ -1024,9 +994,6 @@
         r = requests.request(
             method="POST",
             url=f"{url}/api/embed",
-<<<<<<< HEAD
-            headers=headers,
-=======
             headers={
                 "Content-Type": "application/json",
                 **({"Authorization": f"Bearer {key}"} if key else {}),
@@ -1041,7 +1008,6 @@
                     else {}
                 ),
             },
->>>>>>> 07d84601
             data=form_data.model_dump_json(exclude_none=True).encode(),
         )
         r.raise_for_status()
@@ -1121,9 +1087,6 @@
         r = requests.request(
             method="POST",
             url=f"{url}/api/embeddings",
-<<<<<<< HEAD
-            headers=headers,
-=======
             headers={
                 "Content-Type": "application/json",
                 **({"Authorization": f"Bearer {key}"} if key else {}),
@@ -1138,7 +1101,6 @@
                     else {}
                 ),
             },
->>>>>>> 07d84601
             data=form_data.model_dump_json(exclude_none=True).encode(),
         )
         r.raise_for_status()
@@ -1346,11 +1308,7 @@
         stream=form_data.stream,
         key=get_api_key(url_idx, url, request.app.state.config.OLLAMA_API_CONFIGS),
         content_type="application/x-ndjson",
-<<<<<<< HEAD
-        user=user,  # Add this
-=======
         user=user,
->>>>>>> 07d84601
     )
 
 
