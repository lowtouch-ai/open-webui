# TODO: Implement a more intelligent load balancing mechanism for distributing requests among multiple backend instances.
# Current implementation uses a simple round-robin approach (random.choice). Consider incorporating algorithms like weighted round-robin,
# least connections, or least response time for better resource utilization and performance optimization.

import asyncio
import json
import logging
import os
import random
import re
import time
from datetime import datetime

from typing import Optional, Union
from urllib.parse import urlparse
import aiohttp
from aiocache import cached
import requests
from urllib.parse import quote

from open_webui.models.chats import Chats
from open_webui.models.users import UserModel

from open_webui.env import (
    ENABLE_FORWARD_USER_INFO_HEADERS,
)

from fastapi import (
    Depends,
    FastAPI,
    File,
    HTTPException,
    Request,
    UploadFile,
    APIRouter,
)
from fastapi.middleware.cors import CORSMiddleware
from fastapi.responses import StreamingResponse
from pydantic import BaseModel, ConfigDict, validator
from starlette.background import BackgroundTask


from open_webui.models.models import Models
from open_webui.utils.misc import (
    calculate_sha256,
)
from open_webui.utils.payload import (
    apply_model_params_to_body_ollama,
    apply_model_params_to_body_openai,
    apply_system_prompt_to_body,
)
from open_webui.utils.auth import get_admin_user, get_verified_user
from open_webui.utils.access_control import has_access


from open_webui.config import (
    UPLOAD_DIR,
)
from open_webui.env import (
    ENV,
    SRC_LOG_LEVELS,
    MODELS_CACHE_TTL,
    AIOHTTP_CLIENT_SESSION_SSL,
    AIOHTTP_CLIENT_TIMEOUT,
    AIOHTTP_CLIENT_TIMEOUT_MODEL_LIST,
    BYPASS_MODEL_ACCESS_CONTROL,
    ENABLE_FORWARD_USER_INFO_HEADERS,
)
from open_webui.constants import ERROR_MESSAGES

log = logging.getLogger(__name__)
log.setLevel(SRC_LOG_LEVELS["OLLAMA"])


##########################################
#
# Utility functions
#
##########################################

# ENABLE_FORWARD_USER_INFO_HEADERS=True


async def send_get_request(url, key=None, user=None):
    timeout = aiohttp.ClientTimeout(total=AIOHTTP_CLIENT_TIMEOUT_OPENAI_MODEL_LIST)
    headers = {**({"Authorization": f"Bearer {key}"} if key else {})}
    # Conditionally add user info

    log.info(f"user : {user} and enable {ENABLE_FORWARD_USER_INFO_HEADERS} ")
    if user and ENABLE_FORWARD_USER_INFO_HEADERS:

        log.info(f"user : {user} and enable {ENABLE_FORWARD_USER_INFO_HEADERS} ")
        headers.update(
            {
                "X-OpenWebUI-User-Name": user.name,
                "X-OpenWebUI-User-Id": user.id,
                "X-OpenWebUI-User-Email": user.email,
                "X-OpenWebUI-User-Role": user.role,
            }
        )

        log.info(f"User info: Name :{user.name},Role : {user.role}")

async def send_get_request(url, key=None, user: UserModel = None):
    timeout = aiohttp.ClientTimeout(total=AIOHTTP_CLIENT_TIMEOUT_MODEL_LIST)
    try:
        async with aiohttp.ClientSession(timeout=timeout, trust_env=True) as session:
            async with session.get(
                url,
                headers={
                    "Content-Type": "application/json",
                    **({"Authorization": f"Bearer {key}"} if key else {}),
                    **(
                        {
                            "X-OpenWebUI-User-Name": quote(user.name, safe=" "),
                            "X-OpenWebUI-User-Id": user.id,
                            "X-OpenWebUI-User-Email": user.email,
                            "X-OpenWebUI-User-Role": user.role,
                        }
                        if ENABLE_FORWARD_USER_INFO_HEADERS and user
                        else {}
                    ),
                },
                ssl=AIOHTTP_CLIENT_SESSION_SSL,
            ) as response:
                return await response.json()
    except Exception as e:
        # Handle connection error here
        log.error(f"Connection error: {e}")
        return None


async def cleanup_response(
    response: Optional[aiohttp.ClientResponse],
    session: Optional[aiohttp.ClientSession],
):
    if response:
        response.close()
    if session:
        await session.close()


async def send_post_request(
    url: str,
    payload: Union[str, bytes],
    stream: bool = True,
    key: Optional[str] = None,
    content_type: Optional[str] = None,
    user: UserModel = None,
<<<<<<< HEAD
    extra_headers: Optional[dict] = None,
=======
    vault_keys: Optional[str] = None,  # Add vault_keys parameter
    metadata: Optional[dict] = None,
>>>>>>> ae78a362
):

    r = None
    try:
        session = aiohttp.ClientSession(
            trust_env=True, timeout=aiohttp.ClientTimeout(total=AIOHTTP_CLIENT_TIMEOUT)
        )

        r = await session.post(
            url,
            data=payload,
            headers={
                "Content-Type": "application/json",
                **({"Authorization": f"Bearer {key}"} if key else {}),
                **({"x-ltai-vault-keys": vault_keys} if vault_keys else {}),  # Add vault_keys to headers
                **(
                    {
                        "X-OpenWebUI-User-Name": user.name,
                        "X-OpenWebUI-User-Id": user.id,
                        "X-OpenWebUI-User-Email": user.email,
                        "X-OpenWebUI-User-Role": user.role,
                        **(
                            {"X-OpenWebUI-Chat-Id": metadata.get("chat_id")}
                            if metadata and metadata.get("chat_id")
                            else {}
                        ),
                        **({"x-ltai-vault-keys": vault_keys} if vault_keys else {})
                    }
                    if ENABLE_FORWARD_USER_INFO_HEADERS and user
                    else {}
                ),
                **(extra_headers or {}),
            },
            ssl=AIOHTTP_CLIENT_SESSION_SSL,
        )

        if r.ok is False:
            try:
                res = await r.json()
                await cleanup_response(r, session)
                if "error" in res:
                    raise HTTPException(status_code=r.status, detail=res["error"])
            except HTTPException as e:
                raise e  # Re-raise HTTPException to be handled by FastAPI
            except Exception as e:
                log.error(f"Failed to parse error response: {e}")
                raise HTTPException(
                    status_code=r.status,
                    detail=f"Open WebUI: Server Connection Error",
                )

        r.raise_for_status()  # Raises an error for bad responses (4xx, 5xx)
        if stream:
            response_headers = dict(r.headers)

            if content_type:
                response_headers["Content-Type"] = content_type

            return StreamingResponse(
                r.content,
                status_code=r.status,
                headers=response_headers,
                background=BackgroundTask(
                    cleanup_response, response=r, session=session
                ),
            )
        else:
            res = await r.json()
            return res

    except HTTPException as e:
        raise e  # Re-raise HTTPException to be handled by FastAPI
    except Exception as e:
        detail = f"Ollama: {e}"

        raise HTTPException(
            status_code=r.status if r else 500,
            detail=detail if e else "Open WebUI: Server Connection Error",
        )
    finally:
        if not stream:
            await cleanup_response(r, session)


def get_api_key(idx, url, configs):
    parsed_url = urlparse(url)
    base_url = f"{parsed_url.scheme}://{parsed_url.netloc}"
    return configs.get(str(idx), configs.get(base_url, {})).get(
        "key", None
    )  # Legacy support


##########################################
#
# API routes
#
##########################################

router = APIRouter()


@router.head("/")
@router.get("/")
async def get_status():
    return {"status": True}


class ConnectionVerificationForm(BaseModel):
    url: str
    key: Optional[str] = None


@router.post("/verify")
async def verify_connection(
    form_data: ConnectionVerificationForm, user=Depends(get_admin_user)
):
    url = form_data.url
    key = form_data.key

    async with aiohttp.ClientSession(
        trust_env=True,
        timeout=aiohttp.ClientTimeout(total=AIOHTTP_CLIENT_TIMEOUT_MODEL_LIST),
    ) as session:
        try:
            async with session.get(
                f"{url}/api/version",
                headers={
                    **({"Authorization": f"Bearer {key}"} if key else {}),
                    **(
                        {
                            "X-OpenWebUI-User-Name": quote(user.name, safe=" "),
                            "X-OpenWebUI-User-Id": user.id,
                            "X-OpenWebUI-User-Email": user.email,
                            "X-OpenWebUI-User-Role": user.role,
                        }
                        if ENABLE_FORWARD_USER_INFO_HEADERS and user
                        else {}
                    ),
                },
                ssl=AIOHTTP_CLIENT_SESSION_SSL,
            ) as r:
                if r.status != 200:
                    detail = f"HTTP Error: {r.status}"
                    res = await r.json()

                    if "error" in res:
                        detail = f"External Error: {res['error']}"
                    raise Exception(detail)

                data = await r.json()
                return data
        except aiohttp.ClientError as e:
            log.exception(f"Client error: {str(e)}")
            raise HTTPException(
                status_code=500, detail="Open WebUI: Server Connection Error"
            )
        except Exception as e:
            log.exception(f"Unexpected error: {e}")
            error_detail = f"Unexpected error: {str(e)}"
            raise HTTPException(status_code=500, detail=error_detail)


@router.get("/config")
async def get_config(request: Request, user=Depends(get_admin_user)):
    return {
        "ENABLE_OLLAMA_API": request.app.state.config.ENABLE_OLLAMA_API,
        "OLLAMA_BASE_URLS": request.app.state.config.OLLAMA_BASE_URLS,
        "OLLAMA_API_CONFIGS": request.app.state.config.OLLAMA_API_CONFIGS,
    }


class OllamaConfigForm(BaseModel):
    ENABLE_OLLAMA_API: Optional[bool] = None
    OLLAMA_BASE_URLS: list[str]
    OLLAMA_API_CONFIGS: dict


@router.post("/config/update")
async def update_config(
    request: Request, form_data: OllamaConfigForm, user=Depends(get_admin_user)
):
    request.app.state.config.ENABLE_OLLAMA_API = form_data.ENABLE_OLLAMA_API

    request.app.state.config.OLLAMA_BASE_URLS = form_data.OLLAMA_BASE_URLS
    request.app.state.config.OLLAMA_API_CONFIGS = form_data.OLLAMA_API_CONFIGS

    # Remove the API configs that are not in the API URLS
    keys = list(map(str, range(len(request.app.state.config.OLLAMA_BASE_URLS))))
    request.app.state.config.OLLAMA_API_CONFIGS = {
        key: value
        for key, value in request.app.state.config.OLLAMA_API_CONFIGS.items()
        if key in keys
    }

    return {
        "ENABLE_OLLAMA_API": request.app.state.config.ENABLE_OLLAMA_API,
        "OLLAMA_BASE_URLS": request.app.state.config.OLLAMA_BASE_URLS,
        "OLLAMA_API_CONFIGS": request.app.state.config.OLLAMA_API_CONFIGS,
    }


def merge_ollama_models_lists(model_lists):
    merged_models = {}

    for idx, model_list in enumerate(model_lists):
        if model_list is not None:
            for model in model_list:
                id = model.get("model")
                if id is not None:
                    if id not in merged_models:
                        model["urls"] = [idx]
                        merged_models[id] = model
                    else:
                        merged_models[id]["urls"].append(idx)

    return list(merged_models.values())


@cached(
    ttl=MODELS_CACHE_TTL,
    key=lambda _, user: f"ollama_all_models_{user.id}" if user else "ollama_all_models",
)
async def get_all_models(request: Request, user: UserModel = None):
    log.info("get_all_models()")
    if request.app.state.config.ENABLE_OLLAMA_API:
        request_tasks = []
        for idx, url in enumerate(request.app.state.config.OLLAMA_BASE_URLS):
            if (str(idx) not in request.app.state.config.OLLAMA_API_CONFIGS) and (
                url not in request.app.state.config.OLLAMA_API_CONFIGS  # Legacy support
            ):
                request_tasks.append(send_get_request(f"{url}/api/tags", user=user))
            else:
                api_config = request.app.state.config.OLLAMA_API_CONFIGS.get(
                    str(idx),
                    request.app.state.config.OLLAMA_API_CONFIGS.get(
                        url, {}
                    ),  # Legacy support
                )

                enable = api_config.get("enable", True)
                key = api_config.get("key", None)

                if enable:
                    request_tasks.append(
                        send_get_request(f"{url}/api/tags", key, user=user)
                    )
                else:
                    request_tasks.append(asyncio.ensure_future(asyncio.sleep(0, None)))

        responses = await asyncio.gather(*request_tasks)

        for idx, response in enumerate(responses):
            if response:
                url = request.app.state.config.OLLAMA_BASE_URLS[idx]
                api_config = request.app.state.config.OLLAMA_API_CONFIGS.get(
                    str(idx),
                    request.app.state.config.OLLAMA_API_CONFIGS.get(
                        url, {}
                    ),  # Legacy support
                )

                connection_type = api_config.get("connection_type", "local")

                prefix_id = api_config.get("prefix_id", None)
                tags = api_config.get("tags", [])
                model_ids = api_config.get("model_ids", [])

                if len(model_ids) != 0 and "models" in response:
                    response["models"] = list(
                        filter(
                            lambda model: model["model"] in model_ids,
                            response["models"],
                        )
                    )

                for model in response.get("models", []):
                    if prefix_id:
                        model["model"] = f"{prefix_id}.{model['model']}"

                    if tags:
                        model["tags"] = tags

                    if connection_type:
                        model["connection_type"] = connection_type

        models = {
            "models": merge_ollama_models_lists(
                map(
                    lambda response: response.get("models", []) if response else None,
                    responses,
                )
            )
        }

        try:
            loaded_models = await get_ollama_loaded_models(request, user=user)
            expires_map = {
                m["model"]: m["expires_at"]
                for m in loaded_models["models"]
                if "expires_at" in m
            }

            for m in models["models"]:
                if m["model"] in expires_map:
                    # Parse ISO8601 datetime with offset, get unix timestamp as int
                    dt = datetime.fromisoformat(expires_map[m["model"]])
                    m["expires_at"] = int(dt.timestamp())
        except Exception as e:
            log.debug(f"Failed to get loaded models: {e}")

    else:
        models = {"models": []}

    request.app.state.OLLAMA_MODELS = {
        model["model"]: model for model in models["models"]
    }
    return models


async def get_filtered_models(models, user):
    # Filter models based on user access control
    filtered_models = []
    for model in models.get("models", []):
        model_info = Models.get_model_by_id(model["model"])
        if model_info:
            if user.id == model_info.user_id or has_access(
                user.id, type="read", access_control=model_info.access_control
            ):
                filtered_models.append(model)
    return filtered_models


@router.get("/api/tags")
@router.get("/api/tags/{url_idx}")
async def get_ollama_tags(
    request: Request, url_idx: Optional[int] = None, user=Depends(get_verified_user)
):
    models = []

    if url_idx is None:
        models = await get_all_models(request, user=user)
    else:
        url = request.app.state.config.OLLAMA_BASE_URLS[url_idx]
        key = get_api_key(url_idx, url, request.app.state.config.OLLAMA_API_CONFIGS)

        r = None
        try:
            headers = {**({"Authorization": f"Bearer {key}"} if key else {})}

            if user and ENABLE_FORWARD_USER_INFO_HEADERS:
                headers.update(
                    {
                        "X-OpenWebUI-User-Name": user.name,
                        "X-OpenWebUI-User-Id": user.id,
                        "X-OpenWebUI-User-Email": user.email,
                        "X-OpenWebUI-User-Role": user.role,
                    }
                )
                log.info(f"User info: Name :{user.name},Role : {user.role}")

            r = requests.request(
                method="GET",
                url=f"{url}/api/tags",
                headers={
                    **({"Authorization": f"Bearer {key}"} if key else {}),
                    **(
                        {
                            "X-OpenWebUI-User-Name": quote(user.name, safe=" "),
                            "X-OpenWebUI-User-Id": user.id,
                            "X-OpenWebUI-User-Email": user.email,
                            "X-OpenWebUI-User-Role": user.role,
                        }
                        if ENABLE_FORWARD_USER_INFO_HEADERS and user
                        else {}
                    ),
                },
            )
            r.raise_for_status()

            models = r.json()
        except Exception as e:
            log.exception(e)

            detail = None
            if r is not None:
                try:
                    res = r.json()
                    if "error" in res:
                        detail = f"Ollama: {res['error']}"
                except Exception:
                    detail = f"Ollama: {e}"

            raise HTTPException(
                status_code=r.status_code if r else 500,
                detail=detail if detail else "Open WebUI: Server Connection Error",
            )

    if user.role == "user" and not BYPASS_MODEL_ACCESS_CONTROL:
        models["models"] = await get_filtered_models(models, user)

    return models


@router.get("/api/ps")
async def get_ollama_loaded_models(request: Request, user=Depends(get_admin_user)):
    """
    List models that are currently loaded into Ollama memory, and which node they are loaded on.
    """
    if request.app.state.config.ENABLE_OLLAMA_API:
        request_tasks = []
        for idx, url in enumerate(request.app.state.config.OLLAMA_BASE_URLS):
            if (str(idx) not in request.app.state.config.OLLAMA_API_CONFIGS) and (
                url not in request.app.state.config.OLLAMA_API_CONFIGS  # Legacy support
            ):
                request_tasks.append(send_get_request(f"{url}/api/ps", user=user))
            else:
                api_config = request.app.state.config.OLLAMA_API_CONFIGS.get(
                    str(idx),
                    request.app.state.config.OLLAMA_API_CONFIGS.get(
                        url, {}
                    ),  # Legacy support
                )

                enable = api_config.get("enable", True)
                key = api_config.get("key", None)

                if enable:
                    request_tasks.append(
                        send_get_request(f"{url}/api/ps", key, user=user)
                    )
                else:
                    request_tasks.append(asyncio.ensure_future(asyncio.sleep(0, None)))

        responses = await asyncio.gather(*request_tasks)

        for idx, response in enumerate(responses):
            if response:
                url = request.app.state.config.OLLAMA_BASE_URLS[idx]
                api_config = request.app.state.config.OLLAMA_API_CONFIGS.get(
                    str(idx),
                    request.app.state.config.OLLAMA_API_CONFIGS.get(
                        url, {}
                    ),  # Legacy support
                )

                prefix_id = api_config.get("prefix_id", None)

                for model in response.get("models", []):
                    if prefix_id:
                        model["model"] = f"{prefix_id}.{model['model']}"

        models = {
            "models": merge_ollama_models_lists(
                map(
                    lambda response: response.get("models", []) if response else None,
                    responses,
                )
            )
        }
    else:
        models = {"models": []}

    return models


@router.get("/api/version")
@router.get("/api/version/{url_idx}")
async def get_ollama_versions(request: Request, url_idx: Optional[int] = None):
    if request.app.state.config.ENABLE_OLLAMA_API:
        if url_idx is None:
            # returns lowest version
            request_tasks = []

            for idx, url in enumerate(request.app.state.config.OLLAMA_BASE_URLS):
                api_config = request.app.state.config.OLLAMA_API_CONFIGS.get(
                    str(idx),
                    request.app.state.config.OLLAMA_API_CONFIGS.get(
                        url, {}
                    ),  # Legacy support
                )

                enable = api_config.get("enable", True)
                key = api_config.get("key", None)

                if enable:
                    request_tasks.append(
                        send_get_request(
                            f"{url}/api/version",
                            key,
                        )
                    )

            responses = await asyncio.gather(*request_tasks)
            responses = list(filter(lambda x: x is not None, responses))

            if len(responses) > 0:
                lowest_version = min(
                    responses,
                    key=lambda x: tuple(
                        map(int, re.sub(r"^v|-.*", "", x["version"]).split("."))
                    ),
                )

                return {"version": lowest_version["version"]}
            else:
                raise HTTPException(
                    status_code=500,
                    detail=ERROR_MESSAGES.OLLAMA_NOT_FOUND,
                )
        else:
            url = request.app.state.config.OLLAMA_BASE_URLS[url_idx]

            r = None
            try:
                r = requests.request(method="GET", url=f"{url}/api/version")
                r.raise_for_status()

                return r.json()
            except Exception as e:
                log.exception(e)

                detail = None
                if r is not None:
                    try:
                        res = r.json()
                        if "error" in res:
                            detail = f"Ollama: {res['error']}"
                    except Exception:
                        detail = f"Ollama: {e}"

                raise HTTPException(
                    status_code=r.status_code if r else 500,
                    detail=detail if detail else "Open WebUI: Server Connection Error",
                )
    else:
        return {"version": False}


class ModelNameForm(BaseModel):
    model: Optional[str] = None
    model_config = ConfigDict(
        extra="allow",
    )


@router.post("/api/unload")
async def unload_model(
    request: Request,
    form_data: ModelNameForm,
    user=Depends(get_admin_user),
):
    form_data = form_data.model_dump(exclude_none=True)
    model_name = form_data.get("model", form_data.get("name"))

    if not model_name:
        raise HTTPException(
            status_code=400, detail="Missing name of the model to unload."
        )

    # Refresh/load models if needed, get mapping from name to URLs
    await get_all_models(request, user=user)
    models = request.app.state.OLLAMA_MODELS

    # Canonicalize model name (if not supplied with version)
    if ":" not in model_name:
        model_name = f"{model_name}:latest"

    if model_name not in models:
        raise HTTPException(
            status_code=400, detail=ERROR_MESSAGES.MODEL_NOT_FOUND(model_name)
        )
    url_indices = models[model_name]["urls"]

    # Send unload to ALL url_indices
    results = []
    errors = []
    for idx in url_indices:
        url = request.app.state.config.OLLAMA_BASE_URLS[idx]
        api_config = request.app.state.config.OLLAMA_API_CONFIGS.get(
            str(idx), request.app.state.config.OLLAMA_API_CONFIGS.get(url, {})
        )
        key = get_api_key(idx, url, request.app.state.config.OLLAMA_API_CONFIGS)

        prefix_id = api_config.get("prefix_id", None)
        if prefix_id and model_name.startswith(f"{prefix_id}."):
            model_name = model_name[len(f"{prefix_id}.") :]

        payload = {"model": model_name, "keep_alive": 0, "prompt": ""}

        try:
            res = await send_post_request(
                url=f"{url}/api/generate",
                payload=json.dumps(payload),
                stream=False,
                key=key,
                user=user,
            )
            results.append({"url_idx": idx, "success": True, "response": res})
        except Exception as e:
            log.exception(f"Failed to unload model on node {idx}: {e}")
            errors.append({"url_idx": idx, "success": False, "error": str(e)})

    if len(errors) > 0:
        raise HTTPException(
            status_code=500,
            detail=f"Failed to unload model on {len(errors)} nodes: {errors}",
        )

    return {"status": True}


@router.post("/api/pull")
@router.post("/api/pull/{url_idx}")
async def pull_model(
    request: Request,
    form_data: ModelNameForm,
    url_idx: int = 0,
    user=Depends(get_admin_user),
):
    form_data = form_data.model_dump(exclude_none=True)
    form_data["model"] = form_data.get("model", form_data.get("name"))

    url = request.app.state.config.OLLAMA_BASE_URLS[url_idx]
    log.info(f"url: {url}")

    # Admin should be able to pull models from any source
    payload = {**form_data, "insecure": True}

    return await send_post_request(
        url=f"{url}/api/pull",
        payload=json.dumps(payload),
        key=get_api_key(url_idx, url, request.app.state.config.OLLAMA_API_CONFIGS),
        user=user,
    )


class PushModelForm(BaseModel):
    model: str
    insecure: Optional[bool] = None
    stream: Optional[bool] = None


@router.delete("/api/push")
@router.delete("/api/push/{url_idx}")
async def push_model(
    request: Request,
    form_data: PushModelForm,
    url_idx: Optional[int] = None,
    user=Depends(get_admin_user),
):
    if url_idx is None:
        await get_all_models(request, user=user)
        models = request.app.state.OLLAMA_MODELS

        if form_data.model in models:
            url_idx = models[form_data.model]["urls"][0]
        else:
            raise HTTPException(
                status_code=400,
                detail=ERROR_MESSAGES.MODEL_NOT_FOUND(form_data.model),
            )

    url = request.app.state.config.OLLAMA_BASE_URLS[url_idx]
    log.debug(f"url: {url}")

    return await send_post_request(
        url=f"{url}/api/push",
        payload=form_data.model_dump_json(exclude_none=True).encode(),
        key=get_api_key(url_idx, url, request.app.state.config.OLLAMA_API_CONFIGS),
        user=user,
    )


class CreateModelForm(BaseModel):
    model: Optional[str] = None
    stream: Optional[bool] = None
    path: Optional[str] = None

    model_config = ConfigDict(extra="allow")


@router.post("/api/create")
@router.post("/api/create/{url_idx}")
async def create_model(
    request: Request,
    form_data: CreateModelForm,
    url_idx: int = 0,
    user=Depends(get_admin_user),
):
    log.debug(f"form_data: {form_data}")
    url = request.app.state.config.OLLAMA_BASE_URLS[url_idx]

    return await send_post_request(
        url=f"{url}/api/create",
        payload=form_data.model_dump_json(exclude_none=True).encode(),
        key=get_api_key(url_idx, url, request.app.state.config.OLLAMA_API_CONFIGS),
        user=user,
    )


class CopyModelForm(BaseModel):
    source: str
    destination: str


@router.post("/api/copy")
@router.post("/api/copy/{url_idx}")
async def copy_model(
    request: Request,
    form_data: CopyModelForm,
    url_idx: Optional[int] = None,
    user=Depends(get_admin_user),
):

    if url_idx is None:
        await get_all_models(request, user=user)
        models = request.app.state.OLLAMA_MODELS

        if form_data.source in models:
            url_idx = models[form_data.source]["urls"][0]
        else:
            raise HTTPException(
                status_code=400,
                detail=ERROR_MESSAGES.MODEL_NOT_FOUND(form_data.source),
            )

    url = request.app.state.config.OLLAMA_BASE_URLS[url_idx]
    key = get_api_key(url_idx, url, request.app.state.config.OLLAMA_API_CONFIGS)

    try:
        headers = {**({"Authorization": f"Bearer {key}"} if key else {})}

        if user and ENABLE_FORWARD_USER_INFO_HEADERS:
            headers.update(
                {
                    "X-OpenWebUI-User-Name": user.name,
                    "X-OpenWebUI-User-Id": user.id,
                    "X-OpenWebUI-User-Email": user.email,
                    "X-OpenWebUI-User-Role": user.role,
                }
            )

            log.info(f"User info: Name :{user.name},Role : {user.role}")

        r = requests.request(
            method="POST",
            url=f"{url}/api/copy",
            headers={
                "Content-Type": "application/json",
                **({"Authorization": f"Bearer {key}"} if key else {}),
                **(
                    {
                        "X-OpenWebUI-User-Name": quote(user.name, safe=" "),
                        "X-OpenWebUI-User-Id": user.id,
                        "X-OpenWebUI-User-Email": user.email,
                        "X-OpenWebUI-User-Role": user.role,
                    }
                    if ENABLE_FORWARD_USER_INFO_HEADERS and user
                    else {}
                ),
            },
            data=form_data.model_dump_json(exclude_none=True).encode(),
        )
        r.raise_for_status()

        log.debug(f"r.text: {r.text}")
        return True
    except Exception as e:
        log.exception(e)

        detail = None
        if r is not None:
            try:
                res = r.json()
                if "error" in res:
                    detail = f"Ollama: {res['error']}"
            except Exception:
                detail = f"Ollama: {e}"

        raise HTTPException(
            status_code=r.status_code if r else 500,
            detail=detail if detail else "Open WebUI: Server Connection Error",
        )


@router.delete("/api/delete")
@router.delete("/api/delete/{url_idx}")
async def delete_model(
    request: Request,
    form_data: ModelNameForm,
    url_idx: Optional[int] = None,
    user=Depends(get_admin_user),
):
    form_data = form_data.model_dump(exclude_none=True)
    form_data["model"] = form_data.get("model", form_data.get("name"))

    model = form_data.get("model")

    if url_idx is None:
        await get_all_models(request, user=user)
        models = request.app.state.OLLAMA_MODELS

        if model in models:
            url_idx = models[model]["urls"][0]
        else:
            raise HTTPException(
                status_code=400,
                detail=ERROR_MESSAGES.MODEL_NOT_FOUND(model),
            )

    url = request.app.state.config.OLLAMA_BASE_URLS[url_idx]
    key = get_api_key(url_idx, url, request.app.state.config.OLLAMA_API_CONFIGS)

    try:
        headers = {**({"Authorization": f"Bearer {key}"} if key else {})}

        if user and ENABLE_FORWARD_USER_INFO_HEADERS:
            headers.update(
                {
                    "X-OpenWebUI-User-Name": user.name,
                    "X-OpenWebUI-User-Id": user.id,
                    "X-OpenWebUI-User-Email": user.email,
                    "X-OpenWebUI-User-Role": user.role,
                }
            )

            log.info(f"User info: Name :{user.name},Role : {user.role}")

        r = requests.request(
            method="DELETE",
            url=f"{url}/api/delete",
            data=json.dumps(form_data).encode(),
            headers={
                "Content-Type": "application/json",
                **({"Authorization": f"Bearer {key}"} if key else {}),
                **(
                    {
                        "X-OpenWebUI-User-Name": quote(user.name, safe=" "),
                        "X-OpenWebUI-User-Id": user.id,
                        "X-OpenWebUI-User-Email": user.email,
                        "X-OpenWebUI-User-Role": user.role,
                    }
                    if ENABLE_FORWARD_USER_INFO_HEADERS and user
                    else {}
                ),
            },
        )
        r.raise_for_status()

        log.debug(f"r.text: {r.text}")
        return True
    except Exception as e:
        log.exception(e)

        detail = None
        if r is not None:
            try:
                res = r.json()
                if "error" in res:
                    detail = f"Ollama: {res['error']}"
            except Exception:
                detail = f"Ollama: {e}"

        raise HTTPException(
            status_code=r.status_code if r else 500,
            detail=detail if detail else "Open WebUI: Server Connection Error",
        )


@router.post("/api/show")
async def show_model_info(
    request: Request, form_data: ModelNameForm, user=Depends(get_verified_user)
):
    form_data = form_data.model_dump(exclude_none=True)
    form_data["model"] = form_data.get("model", form_data.get("name"))

    await get_all_models(request, user=user)
    models = request.app.state.OLLAMA_MODELS

    model = form_data.get("model")

    if model not in models:
        raise HTTPException(
            status_code=400,
            detail=ERROR_MESSAGES.MODEL_NOT_FOUND(model),
        )

    url_idx = random.choice(models[model]["urls"])

    url = request.app.state.config.OLLAMA_BASE_URLS[url_idx]
    key = get_api_key(url_idx, url, request.app.state.config.OLLAMA_API_CONFIGS)

    try:
        headers = {**({"Authorization": f"Bearer {key}"} if key else {})}

        if user and ENABLE_FORWARD_USER_INFO_HEADERS:
            headers.update(
                {
                    "X-OpenWebUI-User-Name": user.name,
                    "X-OpenWebUI-User-Id": user.id,
                    "X-OpenWebUI-User-Email": user.email,
                    "X-OpenWebUI-User-Role": user.role,
                }
            )

            log.info(f"User info: Name :{user.name},Role : {user.role}")

        r = requests.request(
            method="POST",
            url=f"{url}/api/show",
            headers={
                "Content-Type": "application/json",
                **({"Authorization": f"Bearer {key}"} if key else {}),
                **(
                    {
                        "X-OpenWebUI-User-Name": quote(user.name, safe=" "),
                        "X-OpenWebUI-User-Id": user.id,
                        "X-OpenWebUI-User-Email": user.email,
                        "X-OpenWebUI-User-Role": user.role,
                    }
                    if ENABLE_FORWARD_USER_INFO_HEADERS and user
                    else {}
                ),
            },
            data=json.dumps(form_data).encode(),
        )
        r.raise_for_status()

        return r.json()
    except Exception as e:
        log.exception(e)

        detail = None
        if r is not None:
            try:
                res = r.json()
                if "error" in res:
                    detail = f"Ollama: {res['error']}"
            except Exception:
                detail = f"Ollama: {e}"

        raise HTTPException(
            status_code=r.status_code if r else 500,
            detail=detail if detail else "Open WebUI: Server Connection Error",
        )


class GenerateEmbedForm(BaseModel):
    model: str
    input: list[str] | str
    truncate: Optional[bool] = None
    options: Optional[dict] = None
    keep_alive: Optional[Union[int, str]] = None


@router.post("/api/embed")
@router.post("/api/embed/{url_idx}")
async def embed(
    request: Request,
    form_data: GenerateEmbedForm,
    url_idx: Optional[int] = None,
    user=Depends(get_verified_user),
):
    log.info(f"generate_ollama_batch_embeddings {form_data}")

    if url_idx is None:
        await get_all_models(request, user=user)
        models = request.app.state.OLLAMA_MODELS

        model = form_data.model

        if ":" not in model:
            model = f"{model}:latest"

        if model in models:
            url_idx = random.choice(models[model]["urls"])
        else:
            raise HTTPException(
                status_code=400,
                detail=ERROR_MESSAGES.MODEL_NOT_FOUND(form_data.model),
            )

    url = request.app.state.config.OLLAMA_BASE_URLS[url_idx]
    api_config = request.app.state.config.OLLAMA_API_CONFIGS.get(
        str(url_idx),
        request.app.state.config.OLLAMA_API_CONFIGS.get(url, {}),  # Legacy support
    )
    key = get_api_key(url_idx, url, request.app.state.config.OLLAMA_API_CONFIGS)

    prefix_id = api_config.get("prefix_id", None)
    if prefix_id:
        form_data.model = form_data.model.replace(f"{prefix_id}.", "")

    try:
        headers = {**({"Authorization": f"Bearer {key}"} if key else {})}

        if user and ENABLE_FORWARD_USER_INFO_HEADERS:
            headers.update(
                {
                    "X-OpenWebUI-User-Name": user.name,
                    "X-OpenWebUI-User-Id": user.id,
                    "X-OpenWebUI-User-Email": user.email,
                    "X-OpenWebUI-User-Role": user.role,
                }
            )

            log.info(f"User info: Name :{user.name},Role : {user.role}")

        r = requests.request(
            method="POST",
            url=f"{url}/api/embed",
            headers={
                "Content-Type": "application/json",
                **({"Authorization": f"Bearer {key}"} if key else {}),
                **(
                    {
                        "X-OpenWebUI-User-Name": quote(user.name, safe=" "),
                        "X-OpenWebUI-User-Id": user.id,
                        "X-OpenWebUI-User-Email": user.email,
                        "X-OpenWebUI-User-Role": user.role,
                    }
                    if ENABLE_FORWARD_USER_INFO_HEADERS and user
                    else {}
                ),
            },
            data=form_data.model_dump_json(exclude_none=True).encode(),
        )
        r.raise_for_status()

        data = r.json()
        return data
    except Exception as e:
        log.exception(e)

        detail = None
        if r is not None:
            try:
                res = r.json()
                if "error" in res:
                    detail = f"Ollama: {res['error']}"
            except Exception:
                detail = f"Ollama: {e}"

        raise HTTPException(
            status_code=r.status_code if r else 500,
            detail=detail if detail else "Open WebUI: Server Connection Error",
        )


class GenerateEmbeddingsForm(BaseModel):
    model: str
    prompt: str
    options: Optional[dict] = None
    keep_alive: Optional[Union[int, str]] = None


@router.post("/api/embeddings")
@router.post("/api/embeddings/{url_idx}")
async def embeddings(
    request: Request,
    form_data: GenerateEmbeddingsForm,
    url_idx: Optional[int] = None,
    user=Depends(get_verified_user),
):
    log.info(f"generate_ollama_embeddings {form_data}")

    if url_idx is None:
        await get_all_models(request, user=user)
        models = request.app.state.OLLAMA_MODELS

        model = form_data.model

        if ":" not in model:
            model = f"{model}:latest"

        if model in models:
            url_idx = random.choice(models[model]["urls"])
        else:
            raise HTTPException(
                status_code=400,
                detail=ERROR_MESSAGES.MODEL_NOT_FOUND(form_data.model),
            )

    url = request.app.state.config.OLLAMA_BASE_URLS[url_idx]
    api_config = request.app.state.config.OLLAMA_API_CONFIGS.get(
        str(url_idx),
        request.app.state.config.OLLAMA_API_CONFIGS.get(url, {}),  # Legacy support
    )
    key = get_api_key(url_idx, url, request.app.state.config.OLLAMA_API_CONFIGS)

    prefix_id = api_config.get("prefix_id", None)
    if prefix_id:
        form_data.model = form_data.model.replace(f"{prefix_id}.", "")

    try:
        headers = {**({"Authorization": f"Bearer {key}"} if key else {})}

        if user and ENABLE_FORWARD_USER_INFO_HEADERS:
            headers.update(
                {
                    "X-OpenWebUI-User-Name": user.name,
                    "X-OpenWebUI-User-Id": user.id,
                    "X-OpenWebUI-User-Email": user.email,
                    "X-OpenWebUI-User-Role": user.role,
                }
            )

            log.info(f"User info: Name :{user.name},Role : {user.role}")

        r = requests.request(
            method="POST",
            url=f"{url}/api/embeddings",
            headers={
                "Content-Type": "application/json",
                **({"Authorization": f"Bearer {key}"} if key else {}),
                **(
                    {
                        "X-OpenWebUI-User-Name": quote(user.name, safe=" "),
                        "X-OpenWebUI-User-Id": user.id,
                        "X-OpenWebUI-User-Email": user.email,
                        "X-OpenWebUI-User-Role": user.role,
                    }
                    if ENABLE_FORWARD_USER_INFO_HEADERS and user
                    else {}
                ),
            },
            data=form_data.model_dump_json(exclude_none=True).encode(),
        )
        r.raise_for_status()

        data = r.json()
        return data
    except Exception as e:
        log.exception(e)

        detail = None
        if r is not None:
            try:
                res = r.json()
                if "error" in res:
                    detail = f"Ollama: {res['error']}"
            except Exception:
                detail = f"Ollama: {e}"

        raise HTTPException(
            status_code=r.status_code if r else 500,
            detail=detail if detail else "Open WebUI: Server Connection Error",
        )


class GenerateCompletionForm(BaseModel):
    model: str
    prompt: str
    suffix: Optional[str] = None
    images: Optional[list[str]] = None
    format: Optional[Union[dict, str]] = None
    options: Optional[dict] = None
    system: Optional[str] = None
    template: Optional[str] = None
    context: Optional[list[int]] = None
    stream: Optional[bool] = True
    raw: Optional[bool] = None
    keep_alive: Optional[Union[int, str]] = None


@router.post("/api/generate")
@router.post("/api/generate/{url_idx}")
async def generate_completion(
    request: Request,
    form_data: GenerateCompletionForm,
    url_idx: Optional[int] = None,
    user=Depends(get_verified_user),
):
    if url_idx is None:
        await get_all_models(request, user=user)
        models = request.app.state.OLLAMA_MODELS

        model = form_data.model

        if ":" not in model:
            model = f"{model}:latest"

        if model in models:
            url_idx = random.choice(models[model]["urls"])
        else:
            raise HTTPException(
                status_code=400,
                detail=ERROR_MESSAGES.MODEL_NOT_FOUND(form_data.model),
            )

    url = request.app.state.config.OLLAMA_BASE_URLS[url_idx]
    api_config = request.app.state.config.OLLAMA_API_CONFIGS.get(
        str(url_idx),
        request.app.state.config.OLLAMA_API_CONFIGS.get(url, {}),  # Legacy support
    )

    prefix_id = api_config.get("prefix_id", None)
    if prefix_id:
        form_data.model = form_data.model.replace(f"{prefix_id}.", "")
    return await send_post_request(
        url=f"{url}/api/generate",
        payload=form_data.model_dump_json(exclude_none=True).encode(),
        key=get_api_key(url_idx, url, request.app.state.config.OLLAMA_API_CONFIGS),
        user=user,
    )


class ChatMessage(BaseModel):
    role: str
    content: Optional[str] = None
    tool_calls: Optional[list[dict]] = None
    images: Optional[list[str]] = None

    @validator("content", pre=True)
    @classmethod
    def check_at_least_one_field(cls, field_value, values, **kwargs):
        # Raise an error if both 'content' and 'tool_calls' are None
        if field_value is None and (
            "tool_calls" not in values or values["tool_calls"] is None
        ):
            raise ValueError(
                "At least one of 'content' or 'tool_calls' must be provided"
            )

        return field_value


class GenerateChatCompletionForm(BaseModel):
    model: str
    messages: list[ChatMessage]
    format: Optional[Union[dict, str]] = None
    options: Optional[dict] = None
    template: Optional[str] = None
    stream: Optional[bool] = True
    keep_alive: Optional[Union[int, str]] = None
    tools: Optional[list[dict]] = None
    model_config = ConfigDict(
        extra="allow",
    )


async def get_ollama_url(request: Request, model: str, url_idx: Optional[int] = None):
    if url_idx is None:
        models = request.app.state.OLLAMA_MODELS
        if model not in models:
            raise HTTPException(
                status_code=400,
                detail=ERROR_MESSAGES.MODEL_NOT_FOUND(model),
            )
        url_idx = random.choice(models[model].get("urls", []))
    url = request.app.state.config.OLLAMA_BASE_URLS[url_idx]
    return url, url_idx


@router.post("/api/chat")
@router.post("/api/chat/{url_idx}")
async def generate_chat_completion(
    request: Request,
    form_data: dict,
    url_idx: Optional[int] = None,
    user=Depends(get_verified_user),
    bypass_filter: Optional[bool] = False,
):
    if BYPASS_MODEL_ACCESS_CONTROL:
        bypass_filter = True
        
    metadata = form_data.pop("metadata", None)
    try:
        form_data = GenerateChatCompletionForm(**form_data)
    except Exception as e:
        log.exception(e)
        raise HTTPException(
            status_code=400,
            detail=str(e),
        )

    if isinstance(form_data, BaseModel):
        payload = {**form_data.model_dump(exclude_none=True)}

    if "metadata" in payload:
        del payload["metadata"]

    model_id = payload["model"]
    model_info = Models.get_model_by_id(model_id)

    if model_info:
        if model_info.base_model_id:
            payload["model"] = model_info.base_model_id

        params = model_info.params.model_dump()

        if params:
            system = params.pop("system", None)

            payload = apply_model_params_to_body_ollama(params, payload)
            payload = apply_system_prompt_to_body(system, payload, metadata, user)

        # Check if user has access to the model
        if not bypass_filter and user.role == "user":
            if not (
                user.id == model_info.user_id
                or has_access(
                    user.id, type="read", access_control=model_info.access_control
                )
            ):
                raise HTTPException(
                    status_code=403,
                    detail="Model not found",
                )
    elif not bypass_filter:
        if user.role != "admin":
            raise HTTPException(
                status_code=403,
                detail="Model not found",
            )

    if ":" not in payload["model"]:
        payload["model"] = f"{payload['model']}:latest"

    url, url_idx = await get_ollama_url(request, payload["model"], url_idx)
    api_config = request.app.state.config.OLLAMA_API_CONFIGS.get(
        str(url_idx),
        request.app.state.config.OLLAMA_API_CONFIGS.get(url, {}),  # Legacy support
    )

    prefix_id = api_config.get("prefix_id", None)
    if prefix_id:
        payload["model"] = payload["model"].replace(f"{prefix_id}.", "")
<<<<<<< HEAD

    # Collect only x-ltai-* headers from the incoming request to forward upstream
    forwarded_headers = {
        k: v for k, v in request.headers.items() if k.lower().startswith("x-ltai-")
    }

    # Add file URLs from the current chat payload into an x-ltai-file-urls header
    try:
        file_items = None
        if isinstance(payload, dict):
            file_items = payload.get("files")
        if (not file_items) and isinstance(metadata, dict):
            file_items = metadata.get("files")

        if isinstance(file_items, list):
            urls = [it.get("url") for it in file_items if isinstance(it, dict) and it.get("url")]
            if urls:
                forwarded_headers["x-ltai-file-urls"] = ",".join(urls)
                try:
                    log.info(f"[LTAI] file urls count: {len(urls)}")
                except Exception:
                    pass
    except Exception:
        # best-effort header enrichment; ignore failures
        pass

    # Add image references from messages
    try:
        image_http_urls = []
        data_url_count = 0
        msgs = None
        if isinstance(payload, dict):
            msgs = payload.get("messages")
        if not msgs and isinstance(metadata, dict):
            msgs = metadata.get("messages")

        if isinstance(msgs, list):
            for m in msgs:
                content = m.get("content") if isinstance(m, dict) else None
                if isinstance(content, list):
                    for part in content:
                        if (
                            isinstance(part, dict)
                            and part.get("type") == "image_url"
                            and isinstance(part.get("image_url"), dict)
                        ):
                            url = part["image_url"].get("url")
                            if isinstance(url, str):
                                if url.startswith("http://") or url.startswith("https://"):
                                    image_http_urls.append(url)
                                elif url.startswith("data:"):
                                    data_url_count += 1
        if image_http_urls:
            forwarded_headers["x-ltai-image-urls"] = ",".join(image_http_urls)
        if data_url_count:
            forwarded_headers["x-ltai-image-data-count"] = str(data_url_count)
        try:
            log.info(
                f"[LTAI] image http urls count: {len(image_http_urls)}, data url count: {data_url_count}"
            )
        except Exception:
            pass
    except Exception:
        # ignore enrichment failures
        pass

    # Log keys of forwarded headers for visibility
    log.info(f"[LTAI] forwarding ltai headers to ollama (keys): {list(forwarded_headers.keys())}")

=======
    # Extract x-ltai-vault-keys from request headers
    vault_keys = request.headers.get("x-ltai-vault-keys")
>>>>>>> ae78a362
    return await send_post_request(
        url=f"{url}/api/chat",
        payload=json.dumps(payload),
        stream=form_data.stream,
        key=get_api_key(url_idx, url, request.app.state.config.OLLAMA_API_CONFIGS),
        content_type="application/x-ndjson",
        user=user,
<<<<<<< HEAD
        extra_headers=forwarded_headers,
=======
        vault_keys=vault_keys,
        metadata=metadata,
>>>>>>> ae78a362
    )


# TODO: we should update this part once Ollama supports other types
class OpenAIChatMessageContent(BaseModel):
    type: str
    model_config = ConfigDict(extra="allow")


class OpenAIChatMessage(BaseModel):
    role: str
    content: Union[Optional[str], list[OpenAIChatMessageContent]]

    model_config = ConfigDict(extra="allow")


class OpenAIChatCompletionForm(BaseModel):
    model: str
    messages: list[OpenAIChatMessage]

    model_config = ConfigDict(extra="allow")


class OpenAICompletionForm(BaseModel):
    model: str
    prompt: str

    model_config = ConfigDict(extra="allow")


@router.post("/v1/completions")
@router.post("/v1/completions/{url_idx}")
async def generate_openai_completion(
    request: Request,
    form_data: dict,
    url_idx: Optional[int] = None,
    user=Depends(get_verified_user),
):
    metadata = form_data.pop("metadata", None)

    try:
        form_data = OpenAICompletionForm(**form_data)
    except Exception as e:
        log.exception(e)
        raise HTTPException(
            status_code=400,
            detail=str(e),
        )

    payload = {**form_data.model_dump(exclude_none=True, exclude=["metadata"])}
    if "metadata" in payload:
        del payload["metadata"]

    model_id = form_data.model
    if ":" not in model_id:
        model_id = f"{model_id}:latest"

    model_info = Models.get_model_by_id(model_id)
    if model_info:
        if model_info.base_model_id:
            payload["model"] = model_info.base_model_id
        params = model_info.params.model_dump()

        if params:
            payload = apply_model_params_to_body_openai(params, payload)

        # Check if user has access to the model
        if user.role == "user":
            if not (
                user.id == model_info.user_id
                or has_access(
                    user.id, type="read", access_control=model_info.access_control
                )
            ):
                raise HTTPException(
                    status_code=403,
                    detail="Model not found",
                )
    else:
        if user.role != "admin":
            raise HTTPException(
                status_code=403,
                detail="Model not found",
            )

    if ":" not in payload["model"]:
        payload["model"] = f"{payload['model']}:latest"

    url, url_idx = await get_ollama_url(request, payload["model"], url_idx)
    api_config = request.app.state.config.OLLAMA_API_CONFIGS.get(
        str(url_idx),
        request.app.state.config.OLLAMA_API_CONFIGS.get(url, {}),  # Legacy support
    )

    prefix_id = api_config.get("prefix_id", None)

    if prefix_id:
        payload["model"] = payload["model"].replace(f"{prefix_id}.", "")

    return await send_post_request(
        url=f"{url}/v1/completions",
        payload=json.dumps(payload),
        stream=payload.get("stream", False),
        key=get_api_key(url_idx, url, request.app.state.config.OLLAMA_API_CONFIGS),
        user=user,
        metadata=metadata,
    )


@router.post("/v1/chat/completions")
@router.post("/v1/chat/completions/{url_idx}")
async def generate_openai_chat_completion(
    request: Request,
    form_data: dict,
    url_idx: Optional[int] = None,
    user=Depends(get_verified_user),
):
    metadata = form_data.pop("metadata", None)

    try:
        completion_form = OpenAIChatCompletionForm(**form_data)
    except Exception as e:
        log.exception(e)
        raise HTTPException(
            status_code=400,
            detail=str(e),
        )

    payload = {**completion_form.model_dump(exclude_none=True, exclude=["metadata"])}
    if "metadata" in payload:
        del payload["metadata"]

    model_id = completion_form.model
    if ":" not in model_id:
        model_id = f"{model_id}:latest"

    model_info = Models.get_model_by_id(model_id)
    if model_info:
        if model_info.base_model_id:
            payload["model"] = model_info.base_model_id

        params = model_info.params.model_dump()

        if params:
            system = params.pop("system", None)

            payload = apply_model_params_to_body_openai(params, payload)
            payload = apply_system_prompt_to_body(system, payload, metadata, user)

        # Check if user has access to the model
        if user.role == "user":
            if not (
                user.id == model_info.user_id
                or has_access(
                    user.id, type="read", access_control=model_info.access_control
                )
            ):
                raise HTTPException(
                    status_code=403,
                    detail="Model not found",
                )
    else:
        if user.role != "admin":
            raise HTTPException(
                status_code=403,
                detail="Model not found",
            )

    if ":" not in payload["model"]:
        payload["model"] = f"{payload['model']}:latest"

    url, url_idx = await get_ollama_url(request, payload["model"], url_idx)
    api_config = request.app.state.config.OLLAMA_API_CONFIGS.get(
        str(url_idx),
        request.app.state.config.OLLAMA_API_CONFIGS.get(url, {}),  # Legacy support
    )

    prefix_id = api_config.get("prefix_id", None)
    if prefix_id:
        payload["model"] = payload["model"].replace(f"{prefix_id}.", "")

    return await send_post_request(
        url=f"{url}/v1/chat/completions",
        payload=json.dumps(payload),
        stream=payload.get("stream", False),
        key=get_api_key(url_idx, url, request.app.state.config.OLLAMA_API_CONFIGS),
        user=user,
        metadata=metadata,
    )


@router.get("/v1/models")
@router.get("/v1/models/{url_idx}")
async def get_openai_models(
    request: Request,
    url_idx: Optional[int] = None,
    user=Depends(get_verified_user),
):

    models = []
    if url_idx is None:
        model_list = await get_all_models(request, user=user)
        models = [
            {
                "id": model["model"],
                "object": "model",
                "created": int(time.time()),
                "owned_by": "openai",
            }
            for model in model_list["models"]
        ]

    else:
        url = request.app.state.config.OLLAMA_BASE_URLS[url_idx]
        try:
            r = requests.request(method="GET", url=f"{url}/api/tags")
            r.raise_for_status()

            model_list = r.json()

            models = [
                {
                    "id": model["model"],
                    "object": "model",
                    "created": int(time.time()),
                    "owned_by": "openai",
                }
                for model in models["models"]
            ]
        except Exception as e:
            log.exception(e)
            error_detail = "Open WebUI: Server Connection Error"
            if r is not None:
                try:
                    res = r.json()
                    if "error" in res:
                        error_detail = f"Ollama: {res['error']}"
                except Exception:
                    error_detail = f"Ollama: {e}"

            raise HTTPException(
                status_code=r.status_code if r else 500,
                detail=error_detail,
            )

    if user.role == "user" and not BYPASS_MODEL_ACCESS_CONTROL:
        # Filter models based on user access control
        filtered_models = []
        for model in models:
            model_info = Models.get_model_by_id(model["id"])
            if model_info:
                if user.id == model_info.user_id or has_access(
                    user.id, type="read", access_control=model_info.access_control
                ):
                    filtered_models.append(model)
        models = filtered_models

    return {
        "data": models,
        "object": "list",
    }


class UrlForm(BaseModel):
    url: str


class UploadBlobForm(BaseModel):
    filename: str


def parse_huggingface_url(hf_url):
    try:
        # Parse the URL
        parsed_url = urlparse(hf_url)

        # Get the path and split it into components
        path_components = parsed_url.path.split("/")

        # Extract the desired output
        model_file = path_components[-1]

        return model_file
    except ValueError:
        return None


async def download_file_stream(
    ollama_url, file_url, file_path, file_name, chunk_size=1024 * 1024
):
    done = False

    if os.path.exists(file_path):
        current_size = os.path.getsize(file_path)
    else:
        current_size = 0

    headers = {"Range": f"bytes={current_size}-"} if current_size > 0 else {}

    timeout = aiohttp.ClientTimeout(total=600)  # Set the timeout

    async with aiohttp.ClientSession(timeout=timeout, trust_env=True) as session:
        async with session.get(
            file_url, headers=headers, ssl=AIOHTTP_CLIENT_SESSION_SSL
        ) as response:
            total_size = int(response.headers.get("content-length", 0)) + current_size

            with open(file_path, "ab+") as file:
                async for data in response.content.iter_chunked(chunk_size):
                    current_size += len(data)
                    file.write(data)

                    done = current_size == total_size
                    progress = round((current_size / total_size) * 100, 2)

                    yield f'data: {{"progress": {progress}, "completed": {current_size}, "total": {total_size}}}\n\n'

                if done:
                    file.close()

                    with open(file_path, "rb") as file:
                        chunk_size = 1024 * 1024 * 2
                        hashed = calculate_sha256(file, chunk_size)

                        url = f"{ollama_url}/api/blobs/sha256:{hashed}"
                        with requests.Session() as session:
                            response = session.post(url, data=file, timeout=30)

                            if response.ok:
                                res = {
                                    "done": done,
                                    "blob": f"sha256:{hashed}",
                                    "name": file_name,
                                }
                                os.remove(file_path)

                                yield f"data: {json.dumps(res)}\n\n"
                            else:
                                raise "Ollama: Could not create blob, Please try again."


# url = "https://huggingface.co/TheBloke/stablelm-zephyr-3b-GGUF/resolve/main/stablelm-zephyr-3b.Q2_K.gguf"
@router.post("/models/download")
@router.post("/models/download/{url_idx}")
async def download_model(
    request: Request,
    form_data: UrlForm,
    url_idx: Optional[int] = None,
    user=Depends(get_admin_user),
):
    allowed_hosts = ["https://huggingface.co/", "https://github.com/"]

    if not any(form_data.url.startswith(host) for host in allowed_hosts):
        raise HTTPException(
            status_code=400,
            detail="Invalid file_url. Only URLs from allowed hosts are permitted.",
        )

    if url_idx is None:
        url_idx = 0
    url = request.app.state.config.OLLAMA_BASE_URLS[url_idx]

    file_name = parse_huggingface_url(form_data.url)

    if file_name:
        file_path = f"{UPLOAD_DIR}/{file_name}"

        return StreamingResponse(
            download_file_stream(url, form_data.url, file_path, file_name),
        )
    else:
        return None


# TODO: Progress bar does not reflect size & duration of upload.
@router.post("/models/upload")
@router.post("/models/upload/{url_idx}")
async def upload_model(
    request: Request,
    file: UploadFile = File(...),
    url_idx: Optional[int] = None,
    user=Depends(get_admin_user),
):
    if url_idx is None:
        url_idx = 0
    ollama_url = request.app.state.config.OLLAMA_BASE_URLS[url_idx]

    filename = os.path.basename(file.filename)
    file_path = os.path.join(UPLOAD_DIR, filename)
    os.makedirs(UPLOAD_DIR, exist_ok=True)

    # --- P1: save file locally ---
    chunk_size = 1024 * 1024 * 2  # 2 MB chunks
    with open(file_path, "wb") as out_f:
        while True:
            chunk = file.file.read(chunk_size)
            # log.info(f"Chunk: {str(chunk)}") # DEBUG
            if not chunk:
                break
            out_f.write(chunk)

    async def file_process_stream():
        nonlocal ollama_url
        total_size = os.path.getsize(file_path)
        log.info(f"Total Model Size: {str(total_size)}")  # DEBUG

        # --- P2: SSE progress + calculate sha256 hash ---
        file_hash = calculate_sha256(file_path, chunk_size)
        log.info(f"Model Hash: {str(file_hash)}")  # DEBUG
        try:
            with open(file_path, "rb") as f:
                bytes_read = 0
                while chunk := f.read(chunk_size):
                    bytes_read += len(chunk)
                    progress = round(bytes_read / total_size * 100, 2)
                    data_msg = {
                        "progress": progress,
                        "total": total_size,
                        "completed": bytes_read,
                    }
                    yield f"data: {json.dumps(data_msg)}\n\n"

            # --- P3: Upload to ollama /api/blobs ---
            with open(file_path, "rb") as f:
                url = f"{ollama_url}/api/blobs/sha256:{file_hash}"
                response = requests.post(url, data=f)

            if response.ok:
                log.info("Uploaded to /api/blobs")  # DEBUG
                # Remove local file
                os.remove(file_path)

                # Create model in ollama
                model_name, ext = os.path.splitext(filename)
                log.info(f"Created Model: {model_name}")  # DEBUG

                create_payload = {
                    "model": model_name,
                    # Reference the file by its original name => the uploaded blob's digest
                    "files": {filename: f"sha256:{file_hash}"},
                }
                log.info(f"Model Payload: {create_payload}")  # DEBUG

                # Call ollama /api/create
                # https://github.com/ollama/ollama/blob/main/docs/api.md#create-a-model
                create_resp = requests.post(
                    url=f"{ollama_url}/api/create",
                    headers={"Content-Type": "application/json"},
                    data=json.dumps(create_payload),
                )

                if create_resp.ok:
                    log.info("API SUCCESS!")  # DEBUG
                    done_msg = {
                        "done": True,
                        "blob": f"sha256:{file_hash}",
                        "name": filename,
                        "model_created": model_name,
                    }
                    yield f"data: {json.dumps(done_msg)}\n\n"
                else:
                    raise Exception(
                        f"Failed to create model in Ollama. {create_resp.text}"
                    )

            else:
                raise Exception("Ollama: Could not create blob, Please try again.")

        except Exception as e:
            res = {"error": str(e)}
            yield f"data: {json.dumps(res)}\n\n"

    return StreamingResponse(file_process_stream(), media_type="text/event-stream")<|MERGE_RESOLUTION|>--- conflicted
+++ resolved
@@ -147,12 +147,9 @@
     key: Optional[str] = None,
     content_type: Optional[str] = None,
     user: UserModel = None,
-<<<<<<< HEAD
-    extra_headers: Optional[dict] = None,
-=======
     vault_keys: Optional[str] = None,  # Add vault_keys parameter
     metadata: Optional[dict] = None,
->>>>>>> ae78a362
+    extra_headers: Optional[dict] = None,
 ):
 
     r = None
@@ -186,7 +183,7 @@
                 ),
                 **(extra_headers or {}),
             },
-            ssl=AIOHTTP_CLIENT_SESSION_SSL,
+        ssl=AIOHTTP_CLIENT_SESSION_SSL,
         )
 
         if r.ok is False:
@@ -205,6 +202,7 @@
                 )
 
         r.raise_for_status()  # Raises an error for bad responses (4xx, 5xx)
+
         if stream:
             response_headers = dict(r.headers)
 
@@ -1481,8 +1479,8 @@
     prefix_id = api_config.get("prefix_id", None)
     if prefix_id:
         payload["model"] = payload["model"].replace(f"{prefix_id}.", "")
-<<<<<<< HEAD
-
+    # Extract x-ltai-vault-keys from request headers
+    vault_keys = request.headers.get("x-ltai-vault-keys")
     # Collect only x-ltai-* headers from the incoming request to forward upstream
     forwarded_headers = {
         k: v for k, v in request.headers.items() if k.lower().startswith("x-ltai-")
@@ -1551,10 +1549,6 @@
     # Log keys of forwarded headers for visibility
     log.info(f"[LTAI] forwarding ltai headers to ollama (keys): {list(forwarded_headers.keys())}")
 
-=======
-    # Extract x-ltai-vault-keys from request headers
-    vault_keys = request.headers.get("x-ltai-vault-keys")
->>>>>>> ae78a362
     return await send_post_request(
         url=f"{url}/api/chat",
         payload=json.dumps(payload),
@@ -1562,12 +1556,9 @@
         key=get_api_key(url_idx, url, request.app.state.config.OLLAMA_API_CONFIGS),
         content_type="application/x-ndjson",
         user=user,
-<<<<<<< HEAD
-        extra_headers=forwarded_headers,
-=======
         vault_keys=vault_keys,
         metadata=metadata,
->>>>>>> ae78a362
+        extra_headers=forwarded_headers,
     )
 
 
