--- conflicted
+++ resolved
@@ -1,4 +1,3 @@
-<<<<<<< HEAD
 # TODO: Implement a more intelligent load balancing mechanism for distributing requests among multiple backend instances.
 # Current implementation uses a simple round-robin approach (random.choice). Consider incorporating algorithms like weighted round-robin,
 # least connections, or least response time for better resource utilization and performance optimization.
@@ -1605,1612 +1604,4 @@
             res = {"error": str(e)}
             yield f"data: {json.dumps(res)}\n\n"
 
-=======
-# TODO: Implement a more intelligent load balancing mechanism for distributing requests among multiple backend instances.
-# Current implementation uses a simple round-robin approach (random.choice). Consider incorporating algorithms like weighted round-robin,
-# least connections, or least response time for better resource utilization and performance optimization.
-
-import asyncio
-import json
-import logging
-import os
-import random
-import re
-import time
-from typing import Optional, Union
-from urllib.parse import urlparse
-
-import aiohttp
-from aiocache import cached
-
-import requests
-
-from fastapi import (
-    Depends,
-    FastAPI,
-    File,
-    HTTPException,
-    Request,
-    UploadFile,
-    APIRouter,
-)
-from fastapi.middleware.cors import CORSMiddleware
-from fastapi.responses import StreamingResponse
-from pydantic import BaseModel, ConfigDict
-from starlette.background import BackgroundTask
-
-
-from open_webui.models.models import Models
-from open_webui.utils.misc import (
-    calculate_sha256,
-)
-from open_webui.utils.payload import (
-    apply_model_params_to_body_ollama,
-    apply_model_params_to_body_openai,
-    apply_model_system_prompt_to_body,
-)
-from open_webui.utils.auth import get_admin_user, get_verified_user
-from open_webui.utils.access_control import has_access
-
-
-from open_webui.config import (
-    UPLOAD_DIR,
-)
-from open_webui.env import (
-    ENV,
-    SRC_LOG_LEVELS,
-    AIOHTTP_CLIENT_TIMEOUT,
-    AIOHTTP_CLIENT_TIMEOUT_OPENAI_MODEL_LIST,
-    BYPASS_MODEL_ACCESS_CONTROL,
-    ENABLE_FORWARD_USER_INFO_HEADERS,
-)
-from open_webui.constants import ERROR_MESSAGES
-
-log = logging.getLogger(__name__)
-log.setLevel(SRC_LOG_LEVELS["OLLAMA"])
-
-
-##########################################
-#
-# Utility functions
-#
-##########################################
-
-# ENABLE_FORWARD_USER_INFO_HEADERS=True
-
-
-async def send_get_request(url, key=None,user=None):
-    timeout = aiohttp.ClientTimeout(total=AIOHTTP_CLIENT_TIMEOUT_OPENAI_MODEL_LIST)
-    headers = {**({"Authorization": f"Bearer {key}"} if key else {})}
-    # Conditionally add user info
-
-    log.info(f"user : {user} and enable {ENABLE_FORWARD_USER_INFO_HEADERS} ")
-    if user and ENABLE_FORWARD_USER_INFO_HEADERS:
-
-        log.info(f"user : {user} and enable {ENABLE_FORWARD_USER_INFO_HEADERS} ")
-        headers.update(
-            {
-                "X-OpenWebUI-User-Name": user.name,
-                "X-OpenWebUI-User-Id": user.id,
-                "X-OpenWebUI-User-Email": user.email,
-                "X-OpenWebUI-User-Role": user.role,
-            }
-        )
-        log.info(f"{headers}")
-        log.info(f"User info: {user.name}, {user.id}, {user.email}, {user.role}")
-        
-    try:
-        async with aiohttp.ClientSession(timeout=timeout, trust_env=True) as session:
-            async with session.get(url, headers=headers) as response:
-                return await response.json()
-    except Exception as e:
-        # Handle connection error here
-        log.error(f"Connection error: {e}")
-        return None
-
-
-async def cleanup_response(
-    response: Optional[aiohttp.ClientResponse],
-    session: Optional[aiohttp.ClientSession],
-):
-    if response:
-        response.close()
-    if session:
-        await session.close()
-
-
-async def send_post_request(
-    url: str,
-    payload: Union[str, bytes],
-    stream: bool = True,
-    key: Optional[str] = None,
-    content_type: Optional[str] = None,
-    user = None,  # Add this parameter
-):
-
-    r = None
-    try:
-        session = aiohttp.ClientSession(
-            trust_env=True, timeout=aiohttp.ClientTimeout(total=AIOHTTP_CLIENT_TIMEOUT)
-        )
-        # Build the headers dict
-        headers = {
-            "Content-Type": "application/json",
-            **({"Authorization": f"Bearer {key}"} if key else {}),
-        }
-        
-        log.info(f"headers: {headers}")
-        log.info(f"Testing 1")
-        
-        log.info(f"user : {user} and enable {ENABLE_FORWARD_USER_INFO_HEADERS} ")
-        # Conditionally add user info
-        if user and ENABLE_FORWARD_USER_INFO_HEADERS:
-            log.info(f"Testing inside post request")
-            # log.info(f"user : {user} and enable {ENABLE_FORWARD_USER_INFO_HEADERS} ")
-            headers.update(
-                {
-                    "X-OpenWebUI-User-Name": user.name,
-                    "X-OpenWebUI-User-Id": user.id,
-                    "X-OpenWebUI-User-Email": user.email,
-                    "X-OpenWebUI-User-Role": user.role,
-                }
-            )
-            log.info(f"Sending POST request to {url}")
-            log.info(f"{headers}")
-            log.info(f"User info: {user.name}, {user.id}, {user.email}, {user.role}")
-
-        r = await session.post(
-            url,
-            data=payload,
-            headers=headers,
-        )
-        r.raise_for_status()
-
-        if stream:
-            response_headers = dict(r.headers)
-
-            if content_type:
-                response_headers["Content-Type"] = content_type
-
-            return StreamingResponse(
-                r.content,
-                status_code=r.status,
-                headers=response_headers,
-                background=BackgroundTask(
-                    cleanup_response, response=r, session=session
-                ),
-            )
-        else:
-            res = await r.json()
-            await cleanup_response(r, session)
-            return res
-
-    except Exception as e:
-        detail = None
-
-        if r is not None:
-            try:
-                res = await r.json()
-                if "error" in res:
-                    detail = f"Ollama: {res.get('error', 'Unknown error')}"
-            except Exception:
-                detail = f"Ollama: {e}"
-
-        raise HTTPException(
-            status_code=r.status if r else 500,
-            detail=detail if detail else "Open WebUI: Server Connection Error",
-        )
-
-
-def get_api_key(idx, url, configs):
-    parsed_url = urlparse(url)
-    base_url = f"{parsed_url.scheme}://{parsed_url.netloc}"
-    return configs.get(str(idx), configs.get(base_url, {})).get(
-        "key", None
-    )  # Legacy support
-
-
-##########################################
-#
-# API routes
-#
-##########################################
-
-router = APIRouter()
-
-
-@router.head("/")
-@router.get("/")
-async def get_status():
-    return {"status": True}
-
-
-class ConnectionVerificationForm(BaseModel):
-    url: str
-    key: Optional[str] = None
-
-
-@router.post("/verify")
-async def verify_connection(
-    form_data: ConnectionVerificationForm, user=Depends(get_admin_user)
-):
-    url = form_data.url
-    key = form_data.key
-
-    async with aiohttp.ClientSession(
-        timeout=aiohttp.ClientTimeout(total=AIOHTTP_CLIENT_TIMEOUT_OPENAI_MODEL_LIST)
-    ) as session:
-        try:
-            async with session.get(
-                f"{url}/api/version",
-                headers={**({"Authorization": f"Bearer {key}"} if key else {})},
-            ) as r:
-                if r.status != 200:
-                    detail = f"HTTP Error: {r.status}"
-                    res = await r.json()
-
-                    if "error" in res:
-                        detail = f"External Error: {res['error']}"
-                    raise Exception(detail)
-
-                data = await r.json()
-                return data
-        except aiohttp.ClientError as e:
-            log.exception(f"Client error: {str(e)}")
-            raise HTTPException(
-                status_code=500, detail="Open WebUI: Server Connection Error"
-            )
-        except Exception as e:
-            log.exception(f"Unexpected error: {e}")
-            error_detail = f"Unexpected error: {str(e)}"
-            raise HTTPException(status_code=500, detail=error_detail)
-
-
-@router.get("/config")
-async def get_config(request: Request, user=Depends(get_admin_user)):
-    return {
-        "ENABLE_OLLAMA_API": request.app.state.config.ENABLE_OLLAMA_API,
-        "OLLAMA_BASE_URLS": request.app.state.config.OLLAMA_BASE_URLS,
-        "OLLAMA_API_CONFIGS": request.app.state.config.OLLAMA_API_CONFIGS,
-    }
-
-
-class OllamaConfigForm(BaseModel):
-    ENABLE_OLLAMA_API: Optional[bool] = None
-    OLLAMA_BASE_URLS: list[str]
-    OLLAMA_API_CONFIGS: dict
-
-
-@router.post("/config/update")
-async def update_config(
-    request: Request, form_data: OllamaConfigForm, user=Depends(get_admin_user)
-):
-    request.app.state.config.ENABLE_OLLAMA_API = form_data.ENABLE_OLLAMA_API
-
-    request.app.state.config.OLLAMA_BASE_URLS = form_data.OLLAMA_BASE_URLS
-    request.app.state.config.OLLAMA_API_CONFIGS = form_data.OLLAMA_API_CONFIGS
-
-    # Remove the API configs that are not in the API URLS
-    keys = list(map(str, range(len(request.app.state.config.OLLAMA_BASE_URLS))))
-    request.app.state.config.OLLAMA_API_CONFIGS = {
-        key: value
-        for key, value in request.app.state.config.OLLAMA_API_CONFIGS.items()
-        if key in keys
-    }
-
-    return {
-        "ENABLE_OLLAMA_API": request.app.state.config.ENABLE_OLLAMA_API,
-        "OLLAMA_BASE_URLS": request.app.state.config.OLLAMA_BASE_URLS,
-        "OLLAMA_API_CONFIGS": request.app.state.config.OLLAMA_API_CONFIGS,
-    }
-
-
-@cached(ttl=3)
-async def get_all_models(request: Request):
-    log.info("get_all_models()")
-    if request.app.state.config.ENABLE_OLLAMA_API:
-        request_tasks = []
-        for idx, url in enumerate(request.app.state.config.OLLAMA_BASE_URLS):
-            if (str(idx) not in request.app.state.config.OLLAMA_API_CONFIGS) and (
-                url not in request.app.state.config.OLLAMA_API_CONFIGS  # Legacy support
-            ):
-                request_tasks.append(send_get_request(f"{url}/api/tags"))
-            else:
-                api_config = request.app.state.config.OLLAMA_API_CONFIGS.get(
-                    str(idx),
-                    request.app.state.config.OLLAMA_API_CONFIGS.get(
-                        url, {}
-                    ),  # Legacy support
-                )
-
-                enable = api_config.get("enable", True)
-                key = api_config.get("key", None)
-
-                if enable:
-                    request_tasks.append(send_get_request(f"{url}/api/tags", key))
-                else:
-                    request_tasks.append(asyncio.ensure_future(asyncio.sleep(0, None)))
-
-        responses = await asyncio.gather(*request_tasks)
-
-        for idx, response in enumerate(responses):
-            if response:
-                url = request.app.state.config.OLLAMA_BASE_URLS[idx]
-                api_config = request.app.state.config.OLLAMA_API_CONFIGS.get(
-                    str(idx),
-                    request.app.state.config.OLLAMA_API_CONFIGS.get(
-                        url, {}
-                    ),  # Legacy support
-                )
-
-                prefix_id = api_config.get("prefix_id", None)
-                model_ids = api_config.get("model_ids", [])
-
-                if len(model_ids) != 0 and "models" in response:
-                    response["models"] = list(
-                        filter(
-                            lambda model: model["model"] in model_ids,
-                            response["models"],
-                        )
-                    )
-
-                if prefix_id:
-                    for model in response.get("models", []):
-                        model["model"] = f"{prefix_id}.{model['model']}"
-
-        def merge_models_lists(model_lists):
-            merged_models = {}
-
-            for idx, model_list in enumerate(model_lists):
-                if model_list is not None:
-                    for model in model_list:
-                        id = model["model"]
-                        if id not in merged_models:
-                            model["urls"] = [idx]
-                            merged_models[id] = model
-                        else:
-                            merged_models[id]["urls"].append(idx)
-
-            return list(merged_models.values())
-
-        models = {
-            "models": merge_models_lists(
-                map(
-                    lambda response: response.get("models", []) if response else None,
-                    responses,
-                )
-            )
-        }
-
-    else:
-        models = {"models": []}
-
-    request.app.state.OLLAMA_MODELS = {
-        model["model"]: model for model in models["models"]
-    }
-    return models
-
-
-async def get_filtered_models(models, user):
-    # Filter models based on user access control
-    filtered_models = []
-    for model in models.get("models", []):
-        model_info = Models.get_model_by_id(model["model"])
-        if model_info:
-            if user.id == model_info.user_id or has_access(
-                user.id, type="read", access_control=model_info.access_control
-            ):
-                filtered_models.append(model)
-    return filtered_models
-
-
-@router.get("/api/tags")
-@router.get("/api/tags/{url_idx}")
-async def get_ollama_tags(
-    request: Request, url_idx: Optional[int] = None, user=Depends(get_verified_user)
-):
-    models = []
-
-    if url_idx is None:
-        models = await get_all_models(request)
-    else:
-        url = request.app.state.config.OLLAMA_BASE_URLS[url_idx]
-        key = get_api_key(url_idx, url, request.app.state.config.OLLAMA_API_CONFIGS)
-
-        r = None
-        try:
-            headers = {**({"Authorization": f"Bearer {key}"} if key else {})}
-
-            if user and ENABLE_FORWARD_USER_INFO_HEADERS:
-                headers.update(
-                    {
-                        "X-OpenWebUI-User-Name": user.name,
-                        "X-OpenWebUI-User-Id": user.id,
-                        "X-OpenWebUI-User-Email": user.email,
-                        "X-OpenWebUI-User-Role": user.role,
-                    }
-                )
-                log.info(f"{headers}")
-                log.info(f"User info: {user.name}, {user.id}, {user.email}, {user.role}")
-            
-            r = requests.request(
-                method="GET",
-                url=f"{url}/api/tags",
-                headers=headers,
-            )
-            r.raise_for_status()
-
-            models = r.json()
-        except Exception as e:
-            log.exception(e)
-
-            detail = None
-            if r is not None:
-                try:
-                    res = r.json()
-                    if "error" in res:
-                        detail = f"Ollama: {res['error']}"
-                except Exception:
-                    detail = f"Ollama: {e}"
-
-            raise HTTPException(
-                status_code=r.status_code if r else 500,
-                detail=detail if detail else "Open WebUI: Server Connection Error",
-            )
-
-    if user.role == "user" and not BYPASS_MODEL_ACCESS_CONTROL:
-        models["models"] = get_filtered_models(models, user)
-
-    return models
-
-
-@router.get("/api/version")
-@router.get("/api/version/{url_idx}")
-async def get_ollama_versions(request: Request, url_idx: Optional[int] = None):
-    if request.app.state.config.ENABLE_OLLAMA_API:
-        if url_idx is None:
-            # returns lowest version
-            request_tasks = [
-                send_get_request(
-                    f"{url}/api/version",
-                    request.app.state.config.OLLAMA_API_CONFIGS.get(
-                        str(idx),
-                        request.app.state.config.OLLAMA_API_CONFIGS.get(
-                            url, {}
-                        ),  # Legacy support
-                    ).get("key", None),
-                )
-                for idx, url in enumerate(request.app.state.config.OLLAMA_BASE_URLS)
-            ]
-            responses = await asyncio.gather(*request_tasks)
-            responses = list(filter(lambda x: x is not None, responses))
-
-            if len(responses) > 0:
-                lowest_version = min(
-                    responses,
-                    key=lambda x: tuple(
-                        map(int, re.sub(r"^v|-.*", "", x["version"]).split("."))
-                    ),
-                )
-
-                return {"version": lowest_version["version"]}
-            else:
-                raise HTTPException(
-                    status_code=500,
-                    detail=ERROR_MESSAGES.OLLAMA_NOT_FOUND,
-                )
-        else:
-            url = request.app.state.config.OLLAMA_BASE_URLS[url_idx]
-
-            r = None
-            try:
-                r = requests.request(method="GET", url=f"{url}/api/version")
-                r.raise_for_status()
-
-                return r.json()
-            except Exception as e:
-                log.exception(e)
-
-                detail = None
-                if r is not None:
-                    try:
-                        res = r.json()
-                        if "error" in res:
-                            detail = f"Ollama: {res['error']}"
-                    except Exception:
-                        detail = f"Ollama: {e}"
-
-                raise HTTPException(
-                    status_code=r.status_code if r else 500,
-                    detail=detail if detail else "Open WebUI: Server Connection Error",
-                )
-    else:
-        return {"version": False}
-
-
-@router.get("/api/ps")
-async def get_ollama_loaded_models(request: Request, user=Depends(get_verified_user)):
-    """
-    List models that are currently loaded into Ollama memory, and which node they are loaded on.
-    """
-    if request.app.state.config.ENABLE_OLLAMA_API:
-        request_tasks = [
-            send_get_request(
-                f"{url}/api/ps",
-                
-                request.app.state.config.OLLAMA_API_CONFIGS.get(
-                    str(idx),
-                    request.app.state.config.OLLAMA_API_CONFIGS.get(
-                        url, {}
-                    ),  # Legacy support
-                ).get("key", None),
-                user=user,
-            )
-            for idx, url in enumerate(request.app.state.config.OLLAMA_BASE_URLS)
-        ]
-        responses = await asyncio.gather(*request_tasks)
-
-        return dict(zip(request.app.state.config.OLLAMA_BASE_URLS, responses))
-    else:
-        return {}
-
-
-class ModelNameForm(BaseModel):
-    name: str
-
-
-@router.post("/api/pull")
-@router.post("/api/pull/{url_idx}")
-async def pull_model(
-    request: Request,
-    form_data: ModelNameForm,
-    url_idx: int = 0,
-    user=Depends(get_admin_user),
-):
-    url = request.app.state.config.OLLAMA_BASE_URLS[url_idx]
-    log.info(f"url: {url}")
-
-    # Admin should be able to pull models from any source
-    payload = {**form_data.model_dump(exclude_none=True), "insecure": True}
-
-    return await send_post_request(
-        url=f"{url}/api/pull",
-        payload=json.dumps(payload),
-        key=get_api_key(url_idx, url, request.app.state.config.OLLAMA_API_CONFIGS),
-        user=user,
-    )
-
-
-class PushModelForm(BaseModel):
-    name: str
-    insecure: Optional[bool] = None
-    stream: Optional[bool] = None
-
-
-@router.delete("/api/push")
-@router.delete("/api/push/{url_idx}")
-async def push_model(
-    request: Request,
-    form_data: PushModelForm,
-    url_idx: Optional[int] = None,
-    user=Depends(get_admin_user),
-):
-    if url_idx is None:
-        await get_all_models(request)
-        models = request.app.state.OLLAMA_MODELS
-
-        if form_data.name in models:
-            url_idx = models[form_data.name]["urls"][0]
-        else:
-            raise HTTPException(
-                status_code=400,
-                detail=ERROR_MESSAGES.MODEL_NOT_FOUND(form_data.name),
-            )
-
-    url = request.app.state.config.OLLAMA_BASE_URLS[url_idx]
-    log.debug(f"url: {url}")
-
-    return await send_post_request(
-        url=f"{url}/api/push",
-        payload=form_data.model_dump_json(exclude_none=True).encode(),
-        key=get_api_key(url_idx, url, request.app.state.config.OLLAMA_API_CONFIGS),
-        user=user,
-    )
-
-
-class CreateModelForm(BaseModel):
-    model: Optional[str] = None
-    stream: Optional[bool] = None
-    path: Optional[str] = None
-
-    model_config = ConfigDict(extra="allow")
-
-
-@router.post("/api/create")
-@router.post("/api/create/{url_idx}")
-async def create_model(
-    request: Request,
-    form_data: CreateModelForm,
-    url_idx: int = 0,
-    user=Depends(get_admin_user),
-):
-    log.debug(f"form_data: {form_data}")
-    url = request.app.state.config.OLLAMA_BASE_URLS[url_idx]
-
-    return await send_post_request(
-        url=f"{url}/api/create",
-        payload=form_data.model_dump_json(exclude_none=True).encode(),
-        key=get_api_key(url_idx, url, request.app.state.config.OLLAMA_API_CONFIGS),
-        user=user,
-    )
-
-
-class CopyModelForm(BaseModel):
-    source: str
-    destination: str
-
-
-@router.post("/api/copy")
-@router.post("/api/copy/{url_idx}")
-async def copy_model(
-    request: Request,
-    form_data: CopyModelForm,
-    url_idx: Optional[int] = None,
-    user=Depends(get_admin_user),
-):
-
-    
-    
-    if url_idx is None:
-        await get_all_models(request)
-        models = request.app.state.OLLAMA_MODELS
-
-        if form_data.source in models:
-            url_idx = models[form_data.source]["urls"][0]
-        else:
-            raise HTTPException(
-                status_code=400,
-                detail=ERROR_MESSAGES.MODEL_NOT_FOUND(form_data.source),
-            )
-
-    url = request.app.state.config.OLLAMA_BASE_URLS[url_idx]
-    key = get_api_key(url_idx, url, request.app.state.config.OLLAMA_API_CONFIGS)
-
-    try:
-        headers = {**({"Authorization": f"Bearer {key}"} if key else {})}
-
-        if user and ENABLE_FORWARD_USER_INFO_HEADERS:
-            headers.update(
-                {
-                    "X-OpenWebUI-User-Name": user.name,
-                    "X-OpenWebUI-User-Id": user.id,
-                    "X-OpenWebUI-User-Email": user.email,
-                    "X-OpenWebUI-User-Role": user.role,
-                }
-            )
-
-            log.info(f"{headers}")
-            log.info(f"User info: {user.name}, {user.id}, {user.email}, {user.role}")
-            
-        r = requests.request(
-            method="POST",
-            url=f"{url}/api/copy",
-            headers=headers,
-            data=form_data.model_dump_json(exclude_none=True).encode(),
-        )
-        r.raise_for_status()
-
-        log.debug(f"r.text: {r.text}")
-        return True
-    except Exception as e:
-        log.exception(e)
-
-        detail = None
-        if r is not None:
-            try:
-                res = r.json()
-                if "error" in res:
-                    detail = f"Ollama: {res['error']}"
-            except Exception:
-                detail = f"Ollama: {e}"
-
-        raise HTTPException(
-            status_code=r.status_code if r else 500,
-            detail=detail if detail else "Open WebUI: Server Connection Error",
-        )
-
-
-@router.delete("/api/delete")
-@router.delete("/api/delete/{url_idx}")
-async def delete_model(
-    request: Request,
-    form_data: ModelNameForm,
-    url_idx: Optional[int] = None,
-    user=Depends(get_admin_user),
-):
-    if url_idx is None:
-        await get_all_models(request)
-        models = request.app.state.OLLAMA_MODELS
-
-        if form_data.name in models:
-            url_idx = models[form_data.name]["urls"][0]
-        else:
-            raise HTTPException(
-                status_code=400,
-                detail=ERROR_MESSAGES.MODEL_NOT_FOUND(form_data.name),
-            )
-
-    url = request.app.state.config.OLLAMA_BASE_URLS[url_idx]
-    key = get_api_key(url_idx, url, request.app.state.config.OLLAMA_API_CONFIGS)
-
-    try:
-        headers = {**({"Authorization": f"Bearer {key}"} if key else {})}
-
-        if user and ENABLE_FORWARD_USER_INFO_HEADERS:
-            headers.update(
-                {
-                    "X-OpenWebUI-User-Name": user.name,
-                    "X-OpenWebUI-User-Id": user.id,
-                    "X-OpenWebUI-User-Email": user.email,
-                    "X-OpenWebUI-User-Role": user.role,
-                }
-            )
-
-            log.info(f"{headers}")
-            log.info(f"User info: {user.name}, {user.id}, {user.email}, {user.role}")
-        
-        r = requests.request(
-            method="DELETE",
-            url=f"{url}/api/delete",
-            data=form_data.model_dump_json(exclude_none=True).encode(),
-            headers=headers,
-        )
-        r.raise_for_status()
-
-        log.debug(f"r.text: {r.text}")
-        return True
-    except Exception as e:
-        log.exception(e)
-
-        detail = None
-        if r is not None:
-            try:
-                res = r.json()
-                if "error" in res:
-                    detail = f"Ollama: {res['error']}"
-            except Exception:
-                detail = f"Ollama: {e}"
-
-        raise HTTPException(
-            status_code=r.status_code if r else 500,
-            detail=detail if detail else "Open WebUI: Server Connection Error",
-        )
-
-
-@router.post("/api/show")
-async def show_model_info(
-    request: Request, form_data: ModelNameForm, user=Depends(get_verified_user)
-):
-    await get_all_models(request)
-    models = request.app.state.OLLAMA_MODELS
-
-    if form_data.name not in models:
-        raise HTTPException(
-            status_code=400,
-            detail=ERROR_MESSAGES.MODEL_NOT_FOUND(form_data.name),
-        )
-
-    url_idx = random.choice(models[form_data.name]["urls"])
-
-    url = request.app.state.config.OLLAMA_BASE_URLS[url_idx]
-    key = get_api_key(url_idx, url, request.app.state.config.OLLAMA_API_CONFIGS)
-
-    try:
-        headers = {**({"Authorization": f"Bearer {key}"} if key else {})}
-
-        if user and ENABLE_FORWARD_USER_INFO_HEADERS:
-            headers.update(
-                {
-                    "X-OpenWebUI-User-Name": user.name,
-                    "X-OpenWebUI-User-Id": user.id,
-                    "X-OpenWebUI-User-Email": user.email,
-                    "X-OpenWebUI-User-Role": user.role,
-                }
-            )
-
-            log.info(f"{headers}")
-            log.info(f"User info: {user.name}, {user.id}, {user.email}, {user.role}")
-            
-        r = requests.request(
-            method="POST",
-            url=f"{url}/api/show",
-            headers=headers,
-            data=form_data.model_dump_json(exclude_none=True).encode(),
-        )
-        r.raise_for_status()
-
-        return r.json()
-    except Exception as e:
-        log.exception(e)
-
-        detail = None
-        if r is not None:
-            try:
-                res = r.json()
-                if "error" in res:
-                    detail = f"Ollama: {res['error']}"
-            except Exception:
-                detail = f"Ollama: {e}"
-
-        raise HTTPException(
-            status_code=r.status_code if r else 500,
-            detail=detail if detail else "Open WebUI: Server Connection Error",
-        )
-
-
-class GenerateEmbedForm(BaseModel):
-    model: str
-    input: list[str] | str
-    truncate: Optional[bool] = None
-    options: Optional[dict] = None
-    keep_alive: Optional[Union[int, str]] = None
-
-
-@router.post("/api/embed")
-@router.post("/api/embed/{url_idx}")
-async def embed(
-    request: Request,
-    form_data: GenerateEmbedForm,
-    url_idx: Optional[int] = None,
-    user=Depends(get_verified_user),
-):
-    log.info(f"generate_ollama_batch_embeddings {form_data}")
-
-    if url_idx is None:
-        await get_all_models(request)
-        models = request.app.state.OLLAMA_MODELS
-
-        model = form_data.model
-
-        if ":" not in model:
-            model = f"{model}:latest"
-
-        if model in models:
-            url_idx = random.choice(models[model]["urls"])
-        else:
-            raise HTTPException(
-                status_code=400,
-                detail=ERROR_MESSAGES.MODEL_NOT_FOUND(form_data.model),
-            )
-
-    url = request.app.state.config.OLLAMA_BASE_URLS[url_idx]
-    key = get_api_key(url_idx, url, request.app.state.config.OLLAMA_API_CONFIGS)
-
-    try:
-        headers = {**({"Authorization": f"Bearer {key}"} if key else {})}
-
-        if user and ENABLE_FORWARD_USER_INFO_HEADERS:
-            headers.update(
-                {
-                    "X-OpenWebUI-User-Name": user.name,
-                    "X-OpenWebUI-User-Id": user.id,
-                    "X-OpenWebUI-User-Email": user.email,
-                    "X-OpenWebUI-User-Role": user.role,
-                }
-            )
-
-            log.info(f"{headers}")
-            log.info(f"User info: {user.name}, {user.id}, {user.email}, {user.role}")
-            
-        r = requests.request(
-            method="POST",
-            url=f"{url}/api/embed",
-            headers=headers,
-            data=form_data.model_dump_json(exclude_none=True).encode(),
-        )
-        r.raise_for_status()
-
-        data = r.json()
-        return data
-    except Exception as e:
-        log.exception(e)
-
-        detail = None
-        if r is not None:
-            try:
-                res = r.json()
-                if "error" in res:
-                    detail = f"Ollama: {res['error']}"
-            except Exception:
-                detail = f"Ollama: {e}"
-
-        raise HTTPException(
-            status_code=r.status_code if r else 500,
-            detail=detail if detail else "Open WebUI: Server Connection Error",
-        )
-
-
-class GenerateEmbeddingsForm(BaseModel):
-    model: str
-    prompt: str
-    options: Optional[dict] = None
-    keep_alive: Optional[Union[int, str]] = None
-
-
-@router.post("/api/embeddings")
-@router.post("/api/embeddings/{url_idx}")
-async def embeddings(
-    request: Request,
-    form_data: GenerateEmbeddingsForm,
-    url_idx: Optional[int] = None,
-    user=Depends(get_verified_user),
-):
-    log.info(f"generate_ollama_embeddings {form_data}")
-
-    if url_idx is None:
-        await get_all_models(request)
-        models = request.app.state.OLLAMA_MODELS
-
-        model = form_data.model
-
-        if ":" not in model:
-            model = f"{model}:latest"
-
-        if model in models:
-            url_idx = random.choice(models[model]["urls"])
-        else:
-            raise HTTPException(
-                status_code=400,
-                detail=ERROR_MESSAGES.MODEL_NOT_FOUND(form_data.model),
-            )
-        
-    url = request.app.state.config.OLLAMA_BASE_URLS[url_idx]
-    key = get_api_key(url_idx, url, request.app.state.config.OLLAMA_API_CONFIGS)
-
-    try:
-        headers = {**({"Authorization": f"Bearer {key}"} if key else {})}
-
-        if user and ENABLE_FORWARD_USER_INFO_HEADERS:
-            headers.update(
-                {
-                    "X-OpenWebUI-User-Name": user.name,
-                    "X-OpenWebUI-User-Id": user.id,
-                    "X-OpenWebUI-User-Email": user.email,
-                    "X-OpenWebUI-User-Role": user.role,
-                }
-            )
-
-            log.info(f"{headers}")
-            log.info(f"User info: {user.name}, {user.id}, {user.email}, {user.role}")
-            
-        r = requests.request(
-            method="POST",
-            url=f"{url}/api/embeddings",
-            headers=headers,
-            data=form_data.model_dump_json(exclude_none=True).encode(),
-        )
-        r.raise_for_status()
-
-        data = r.json()
-        return data
-    except Exception as e:
-        log.exception(e)
-
-        detail = None
-        if r is not None:
-            try:
-                res = r.json()
-                if "error" in res:
-                    detail = f"Ollama: {res['error']}"
-            except Exception:
-                detail = f"Ollama: {e}"
-
-        raise HTTPException(
-            status_code=r.status_code if r else 500,
-            detail=detail if detail else "Open WebUI: Server Connection Error",
-        )
-
-
-class GenerateCompletionForm(BaseModel):
-    model: str
-    prompt: str
-    suffix: Optional[str] = None
-    images: Optional[list[str]] = None
-    format: Optional[str] = None
-    options: Optional[dict] = None
-    system: Optional[str] = None
-    template: Optional[str] = None
-    context: Optional[list[int]] = None
-    stream: Optional[bool] = True
-    raw: Optional[bool] = None
-    keep_alive: Optional[Union[int, str]] = None
-
-
-@router.post("/api/generate")
-@router.post("/api/generate/{url_idx}")
-async def generate_completion(
-    request: Request,
-    form_data: GenerateCompletionForm,
-    url_idx: Optional[int] = None,
-    user=Depends(get_verified_user),
-):
-    if url_idx is None:
-        await get_all_models(request)
-        models = request.app.state.OLLAMA_MODELS
-
-        model = form_data.model
-
-        if ":" not in model:
-            model = f"{model}:latest"
-
-        if model in models:
-            url_idx = random.choice(models[model]["urls"])
-        else:
-            raise HTTPException(
-                status_code=400,
-                detail=ERROR_MESSAGES.MODEL_NOT_FOUND(form_data.model),
-            )
-
-    url = request.app.state.config.OLLAMA_BASE_URLS[url_idx]
-    api_config = request.app.state.config.OLLAMA_API_CONFIGS.get(
-        str(url_idx),
-        request.app.state.config.OLLAMA_API_CONFIGS.get(url, {}),  # Legacy support
-    )
-
-    prefix_id = api_config.get("prefix_id", None)
-    if prefix_id:
-        form_data.model = form_data.model.replace(f"{prefix_id}.", "")
-    return await send_post_request(
-        url=f"{url}/api/generate",
-        payload=form_data.model_dump_json(exclude_none=True).encode(),
-        key=get_api_key(url_idx, url, request.app.state.config.OLLAMA_API_CONFIGS),
-        user=user, 
-        # stream=form_data.stream,
-    )
-
-
-class ChatMessage(BaseModel):
-    role: str
-    content: str
-    images: Optional[list[str]] = None
-
-
-class GenerateChatCompletionForm(BaseModel):
-    model: str
-    messages: list[ChatMessage]
-    format: Optional[dict] = None
-    options: Optional[dict] = None
-    template: Optional[str] = None
-    stream: Optional[bool] = True
-    keep_alive: Optional[Union[int, str]] = None
-
-
-async def get_ollama_url(request: Request, model: str, url_idx: Optional[int] = None):
-    if url_idx is None:
-        models = request.app.state.OLLAMA_MODELS
-        if model not in models:
-            raise HTTPException(
-                status_code=400,
-                detail=ERROR_MESSAGES.MODEL_NOT_FOUND(model),
-            )
-        url_idx = random.choice(models[model].get("urls", []))
-    url = request.app.state.config.OLLAMA_BASE_URLS[url_idx]
-    return url, url_idx
-
-
-@router.post("/api/chat")
-@router.post("/api/chat/{url_idx}")
-async def generate_chat_completion(
-    request: Request,
-    form_data: dict,
-    url_idx: Optional[int] = None,
-    user=Depends(get_verified_user),
-    bypass_filter: Optional[bool] = False,
-):
-    if BYPASS_MODEL_ACCESS_CONTROL:
-        bypass_filter = True
-
-    try:
-        form_data = GenerateChatCompletionForm(**form_data)
-    except Exception as e:
-        log.exception(e)
-        raise HTTPException(
-            status_code=400,
-            detail=str(e),
-        )
-
-    payload = {**form_data.model_dump(exclude_none=True)}
-    if "metadata" in payload:
-        del payload["metadata"]
-
-    model_id = payload["model"]
-    model_info = Models.get_model_by_id(model_id)
-
-    if model_info:
-        if model_info.base_model_id:
-            payload["model"] = model_info.base_model_id
-
-        params = model_info.params.model_dump()
-
-        if params:
-            if payload.get("options") is None:
-                payload["options"] = {}
-
-            payload["options"] = apply_model_params_to_body_ollama(
-                params, payload["options"]
-            )
-            payload = apply_model_system_prompt_to_body(params, payload, user)
-
-        # Check if user has access to the model
-        if not bypass_filter and user.role == "user":
-            if not (
-                user.id == model_info.user_id
-                or has_access(
-                    user.id, type="read", access_control=model_info.access_control
-                )
-            ):
-                raise HTTPException(
-                    status_code=403,
-                    detail="Model not found",
-                )
-    elif not bypass_filter:
-        if user.role != "admin":
-            raise HTTPException(
-                status_code=403,
-                detail="Model not found",
-            )
-
-    if ":" not in payload["model"]:
-        payload["model"] = f"{payload['model']}:latest"
-
-    url, url_idx = await get_ollama_url(request, payload["model"], url_idx)
-    api_config = request.app.state.config.OLLAMA_API_CONFIGS.get(
-        str(url_idx),
-        request.app.state.config.OLLAMA_API_CONFIGS.get(url, {}),  # Legacy support
-    )
-
-    prefix_id = api_config.get("prefix_id", None)
-    if prefix_id:
-        payload["model"] = payload["model"].replace(f"{prefix_id}.", "")
-
-    
-    
-    return await send_post_request(
-        url=f"{url}/api/chat",
-        payload=json.dumps(payload),
-        stream=form_data.stream,
-        key=get_api_key(url_idx, url, request.app.state.config.OLLAMA_API_CONFIGS),
-        content_type="application/x-ndjson",
-        user=user,  # Add this
-    )
-
-
-# TODO: we should update this part once Ollama supports other types
-class OpenAIChatMessageContent(BaseModel):
-    type: str
-    model_config = ConfigDict(extra="allow")
-
-
-class OpenAIChatMessage(BaseModel):
-    role: str
-    content: Union[str, list[OpenAIChatMessageContent]]
-
-    model_config = ConfigDict(extra="allow")
-
-
-class OpenAIChatCompletionForm(BaseModel):
-    model: str
-    messages: list[OpenAIChatMessage]
-
-    model_config = ConfigDict(extra="allow")
-
-
-class OpenAICompletionForm(BaseModel):
-    model: str
-    prompt: str
-
-    model_config = ConfigDict(extra="allow")
-
-
-@router.post("/v1/completions")
-@router.post("/v1/completions/{url_idx}")
-async def generate_openai_completion(
-    request: Request,
-    form_data: dict,
-    url_idx: Optional[int] = None,
-    user=Depends(get_verified_user),
-):
-    try:
-        form_data = OpenAICompletionForm(**form_data)
-    except Exception as e:
-        log.exception(e)
-        raise HTTPException(
-            status_code=400,
-            detail=str(e),
-        )
-
-    payload = {**form_data.model_dump(exclude_none=True, exclude=["metadata"])}
-    if "metadata" in payload:
-        del payload["metadata"]
-
-    model_id = form_data.model
-    if ":" not in model_id:
-        model_id = f"{model_id}:latest"
-
-    model_info = Models.get_model_by_id(model_id)
-    if model_info:
-        if model_info.base_model_id:
-            payload["model"] = model_info.base_model_id
-        params = model_info.params.model_dump()
-
-        if params:
-            payload = apply_model_params_to_body_openai(params, payload)
-
-        # Check if user has access to the model
-        if user.role == "user":
-            if not (
-                user.id == model_info.user_id
-                or has_access(
-                    user.id, type="read", access_control=model_info.access_control
-                )
-            ):
-                raise HTTPException(
-                    status_code=403,
-                    detail="Model not found",
-                )
-    else:
-        if user.role != "admin":
-            raise HTTPException(
-                status_code=403,
-                detail="Model not found",
-            )
-
-    if ":" not in payload["model"]:
-        payload["model"] = f"{payload['model']}:latest"
-
-    url, url_idx = await get_ollama_url(request, payload["model"], url_idx)
-    api_config = request.app.state.config.OLLAMA_API_CONFIGS.get(
-        str(url_idx),
-        request.app.state.config.OLLAMA_API_CONFIGS.get(url, {}),  # Legacy support
-    )
-
-    prefix_id = api_config.get("prefix_id", None)
-
-    if prefix_id:
-        payload["model"] = payload["model"].replace(f"{prefix_id}.", "")
-
-    return await send_post_request(
-        url=f"{url}/v1/completions",
-        payload=json.dumps(payload),
-        stream=payload.get("stream", False),
-        key=get_api_key(url_idx, url, request.app.state.config.OLLAMA_API_CONFIGS),
-        user=user,
-    )
-
-
-@router.post("/v1/chat/completions")
-@router.post("/v1/chat/completions/{url_idx}")
-async def generate_openai_chat_completion(
-    request: Request,
-    form_data: dict,
-    url_idx: Optional[int] = None,
-    user=Depends(get_verified_user),
-):
-    try:
-        completion_form = OpenAIChatCompletionForm(**form_data)
-    except Exception as e:
-        log.exception(e)
-        raise HTTPException(
-            status_code=400,
-            detail=str(e),
-        )
-
-    payload = {**completion_form.model_dump(exclude_none=True, exclude=["metadata"])}
-    if "metadata" in payload:
-        del payload["metadata"]
-
-    model_id = completion_form.model
-    if ":" not in model_id:
-        model_id = f"{model_id}:latest"
-
-    model_info = Models.get_model_by_id(model_id)
-    if model_info:
-        if model_info.base_model_id:
-            payload["model"] = model_info.base_model_id
-
-        params = model_info.params.model_dump()
-
-        if params:
-            payload = apply_model_params_to_body_openai(params, payload)
-            payload = apply_model_system_prompt_to_body(params, payload, user)
-
-        # Check if user has access to the model
-        if user.role == "user":
-            if not (
-                user.id == model_info.user_id
-                or has_access(
-                    user.id, type="read", access_control=model_info.access_control
-                )
-            ):
-                raise HTTPException(
-                    status_code=403,
-                    detail="Model not found",
-                )
-    else:
-        if user.role != "admin":
-            raise HTTPException(
-                status_code=403,
-                detail="Model not found",
-            )
-
-    if ":" not in payload["model"]:
-        payload["model"] = f"{payload['model']}:latest"
-
-    url, url_idx = await get_ollama_url(request, payload["model"], url_idx)
-    api_config = request.app.state.config.OLLAMA_API_CONFIGS.get(
-        str(url_idx),
-        request.app.state.config.OLLAMA_API_CONFIGS.get(url, {}),  # Legacy support
-    )
-
-    prefix_id = api_config.get("prefix_id", None)
-    if prefix_id:
-        payload["model"] = payload["model"].replace(f"{prefix_id}.", "")
-
-    return await send_post_request(
-        url=f"{url}/v1/chat/completions",
-        payload=json.dumps(payload),
-        stream=payload.get("stream", False),
-        key=get_api_key(url_idx, url, request.app.state.config.OLLAMA_API_CONFIGS),
-        user=user,
-    )
-
-
-@router.get("/v1/models")
-@router.get("/v1/models/{url_idx}")
-async def get_openai_models(
-    request: Request,
-    url_idx: Optional[int] = None,
-    user=Depends(get_verified_user),
-):
-
-    models = []
-    if url_idx is None:
-        model_list = await get_all_models(request)
-        models = [
-            {
-                "id": model["model"],
-                "object": "model",
-                "created": int(time.time()),
-                "owned_by": "openai",
-            }
-            for model in model_list["models"]
-        ]
-
-    else:
-        url = request.app.state.config.OLLAMA_BASE_URLS[url_idx]
-        try:
-            r = requests.request(method="GET", url=f"{url}/api/tags")
-            r.raise_for_status()
-
-            model_list = r.json()
-
-            models = [
-                {
-                    "id": model["model"],
-                    "object": "model",
-                    "created": int(time.time()),
-                    "owned_by": "openai",
-                }
-                for model in models["models"]
-            ]
-        except Exception as e:
-            log.exception(e)
-            error_detail = "Open WebUI: Server Connection Error"
-            if r is not None:
-                try:
-                    res = r.json()
-                    if "error" in res:
-                        error_detail = f"Ollama: {res['error']}"
-                except Exception:
-                    error_detail = f"Ollama: {e}"
-
-            raise HTTPException(
-                status_code=r.status_code if r else 500,
-                detail=error_detail,
-            )
-
-    if user.role == "user" and not BYPASS_MODEL_ACCESS_CONTROL:
-        # Filter models based on user access control
-        filtered_models = []
-        for model in models:
-            model_info = Models.get_model_by_id(model["id"])
-            if model_info:
-                if user.id == model_info.user_id or has_access(
-                    user.id, type="read", access_control=model_info.access_control
-                ):
-                    filtered_models.append(model)
-        models = filtered_models
-
-    return {
-        "data": models,
-        "object": "list",
-    }
-
-
-class UrlForm(BaseModel):
-    url: str
-
-
-class UploadBlobForm(BaseModel):
-    filename: str
-
-
-def parse_huggingface_url(hf_url):
-    try:
-        # Parse the URL
-        parsed_url = urlparse(hf_url)
-
-        # Get the path and split it into components
-        path_components = parsed_url.path.split("/")
-
-        # Extract the desired output
-        model_file = path_components[-1]
-
-        return model_file
-    except ValueError:
-        return None
-
-
-async def download_file_stream(
-    ollama_url, file_url, file_path, file_name, chunk_size=1024 * 1024
-):
-    done = False
-
-    if os.path.exists(file_path):
-        current_size = os.path.getsize(file_path)
-    else:
-        current_size = 0
-
-    headers = {"Range": f"bytes={current_size}-"} if current_size > 0 else {}
-
-    timeout = aiohttp.ClientTimeout(total=600)  # Set the timeout
-
-    async with aiohttp.ClientSession(timeout=timeout, trust_env=True) as session:
-        async with session.get(file_url, headers=headers) as response:
-            total_size = int(response.headers.get("content-length", 0)) + current_size
-
-            with open(file_path, "ab+") as file:
-                async for data in response.content.iter_chunked(chunk_size):
-                    current_size += len(data)
-                    file.write(data)
-
-                    done = current_size == total_size
-                    progress = round((current_size / total_size) * 100, 2)
-
-                    yield f'data: {{"progress": {progress}, "completed": {current_size}, "total": {total_size}}}\n\n'
-
-                if done:
-                    file.seek(0)
-                    hashed = calculate_sha256(file)
-                    file.seek(0)
-
-                    url = f"{ollama_url}/api/blobs/sha256:{hashed}"
-                    response = requests.post(url, data=file)
-
-                    if response.ok:
-                        res = {
-                            "done": done,
-                            "blob": f"sha256:{hashed}",
-                            "name": file_name,
-                        }
-                        os.remove(file_path)
-
-                        yield f"data: {json.dumps(res)}\n\n"
-                    else:
-                        raise "Ollama: Could not create blob, Please try again."
-
-
-# url = "https://huggingface.co/TheBloke/stablelm-zephyr-3b-GGUF/resolve/main/stablelm-zephyr-3b.Q2_K.gguf"
-@router.post("/models/download")
-@router.post("/models/download/{url_idx}")
-async def download_model(
-    request: Request,
-    form_data: UrlForm,
-    url_idx: Optional[int] = None,
-    user=Depends(get_admin_user),
-):
-    allowed_hosts = ["https://huggingface.co/", "https://github.com/"]
-
-    if not any(form_data.url.startswith(host) for host in allowed_hosts):
-        raise HTTPException(
-            status_code=400,
-            detail="Invalid file_url. Only URLs from allowed hosts are permitted.",
-        )
-
-    if url_idx is None:
-        url_idx = 0
-    url = request.app.state.config.OLLAMA_BASE_URLS[url_idx]
-
-    file_name = parse_huggingface_url(form_data.url)
-
-    if file_name:
-        file_path = f"{UPLOAD_DIR}/{file_name}"
-
-        return StreamingResponse(
-            download_file_stream(url, form_data.url, file_path, file_name),
-        )
-    else:
-        return None
-
-
-@router.post("/models/upload")
-@router.post("/models/upload/{url_idx}")
-def upload_model(
-    request: Request,
-    file: UploadFile = File(...),
-    url_idx: Optional[int] = None,
-    user=Depends(get_admin_user),
-):
-    if url_idx is None:
-        url_idx = 0
-    ollama_url = request.app.state.config.OLLAMA_BASE_URLS[url_idx]
-
-    file_path = f"{UPLOAD_DIR}/{file.filename}"
-
-    # Save file in chunks
-    with open(file_path, "wb+") as f:
-        for chunk in file.file:
-            f.write(chunk)
-
-    def file_process_stream():
-        nonlocal ollama_url
-        total_size = os.path.getsize(file_path)
-        chunk_size = 1024 * 1024
-        try:
-            with open(file_path, "rb") as f:
-                total = 0
-                done = False
-
-                while not done:
-                    chunk = f.read(chunk_size)
-                    if not chunk:
-                        done = True
-                        continue
-
-                    total += len(chunk)
-                    progress = round((total / total_size) * 100, 2)
-
-                    res = {
-                        "progress": progress,
-                        "total": total_size,
-                        "completed": total,
-                    }
-                    yield f"data: {json.dumps(res)}\n\n"
-
-                if done:
-                    f.seek(0)
-                    hashed = calculate_sha256(f)
-                    f.seek(0)
-
-                    url = f"{ollama_url}/api/blobs/sha256:{hashed}"
-                    response = requests.post(url, data=f)
-
-                    if response.ok:
-                        res = {
-                            "done": done,
-                            "blob": f"sha256:{hashed}",
-                            "name": file.filename,
-                        }
-                        os.remove(file_path)
-                        yield f"data: {json.dumps(res)}\n\n"
-                    else:
-                        raise Exception(
-                            "Ollama: Could not create blob, Please try again."
-                        )
-
-        except Exception as e:
-            res = {"error": str(e)}
-            yield f"data: {json.dumps(res)}\n\n"
-
->>>>>>> 04bb11fd
     return StreamingResponse(file_process_stream(), media_type="text/event-stream")