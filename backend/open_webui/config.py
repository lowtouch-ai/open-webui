import json
import logging
import os
import shutil
import base64
import redis

from datetime import datetime
from pathlib import Path
from typing import Generic, Union, Optional, TypeVar
from urllib.parse import urlparse

import requests
from pydantic import BaseModel
from sqlalchemy import JSON, Column, DateTime, Integer, func
from authlib.integrations.starlette_client import OAuth


from open_webui.env import (
    DATA_DIR,
    DATABASE_URL,
    ENV,
    REDIS_URL,
    REDIS_KEY_PREFIX,
    REDIS_SENTINEL_HOSTS,
    REDIS_SENTINEL_PORT,
    FRONTEND_BUILD_DIR,
    OFFLINE_MODE,
    OPEN_WEBUI_DIR,
    WEBUI_AUTH,
    WEBUI_FAVICON_URL,
    WEBUI_NAME,
    log,
)
from open_webui.internal.db import Base, get_db
from open_webui.utils.redis import get_redis_connection


class EndpointFilter(logging.Filter):
    def filter(self, record: logging.LogRecord) -> bool:
        return record.getMessage().find("/health") == -1


# Filter out /endpoint
logging.getLogger("uvicorn.access").addFilter(EndpointFilter())

####################################
# Config helpers
####################################


# Function to run the alembic migrations
def run_migrations():
    log.info("Running migrations")
    try:
        from alembic import command
        from alembic.config import Config

        alembic_cfg = Config(OPEN_WEBUI_DIR / "alembic.ini")

        # Set the script location dynamically
        migrations_path = OPEN_WEBUI_DIR / "migrations"
        alembic_cfg.set_main_option("script_location", str(migrations_path))

        command.upgrade(alembic_cfg, "head")
    except Exception as e:
        log.exception(f"Error running migrations: {e}")


run_migrations()


class Config(Base):
    __tablename__ = "config"

    id = Column(Integer, primary_key=True)
    data = Column(JSON, nullable=False)
    version = Column(Integer, nullable=False, default=0)
    created_at = Column(DateTime, nullable=False, server_default=func.now())
    updated_at = Column(DateTime, nullable=True, onupdate=func.now())


def load_json_config():
    with open(f"{DATA_DIR}/config.json", "r") as file:
        return json.load(file)


def save_to_db(data):
    with get_db() as db:
        existing_config = db.query(Config).first()
        if not existing_config:
            new_config = Config(data=data, version=0)
            db.add(new_config)
        else:
            existing_config.data = data
            existing_config.updated_at = datetime.now()
            db.add(existing_config)
        db.commit()


def reset_config():
    with get_db() as db:
        db.query(Config).delete()
        db.commit()


# When initializing, check if config.json exists and migrate it to the database
if os.path.exists(f"{DATA_DIR}/config.json"):
    data = load_json_config()
    save_to_db(data)
    os.rename(f"{DATA_DIR}/config.json", f"{DATA_DIR}/old_config.json")

DEFAULT_CONFIG = {
    "version": 0,
    "ui": {},
}


def get_config():
    with get_db() as db:
        config_entry = db.query(Config).order_by(Config.id.desc()).first()
        return config_entry.data if config_entry else DEFAULT_CONFIG


CONFIG_DATA = get_config()


def get_config_value(config_path: str):
    path_parts = config_path.split(".")
    cur_config = CONFIG_DATA
    for key in path_parts:
        if key in cur_config:
            cur_config = cur_config[key]
        else:
            return None
    return cur_config


PERSISTENT_CONFIG_REGISTRY = []


def save_config(config):
    global CONFIG_DATA
    global PERSISTENT_CONFIG_REGISTRY
    try:
        save_to_db(config)
        CONFIG_DATA = config

        # Trigger updates on all registered PersistentConfig entries
        for config_item in PERSISTENT_CONFIG_REGISTRY:
            config_item.update()
    except Exception as e:
        log.exception(e)
        return False
    return True


T = TypeVar("T")

ENABLE_PERSISTENT_CONFIG = (
    os.environ.get("ENABLE_PERSISTENT_CONFIG", "True").lower() == "true"
)


class PersistentConfig(Generic[T]):
    def __init__(self, env_name: str, config_path: str, env_value: T):
        self.env_name = env_name
        self.config_path = config_path
        self.env_value = env_value
        self.config_value = get_config_value(config_path)

        if self.config_value is not None and ENABLE_PERSISTENT_CONFIG:
            if (
                self.config_path.startswith("oauth.")
                and not ENABLE_OAUTH_PERSISTENT_CONFIG
            ):
                log.info(
                    f"Skipping loading of '{env_name}' as OAuth persistent config is disabled"
                )
                self.value = env_value
            else:
                log.info(f"'{env_name}' loaded from the latest database entry")
                self.value = self.config_value
        else:
            self.value = env_value

        PERSISTENT_CONFIG_REGISTRY.append(self)

    def __str__(self):
        return str(self.value)

    @property
    def __dict__(self):
        raise TypeError(
            "PersistentConfig object cannot be converted to dict, use config_get or .value instead."
        )

    def __getattribute__(self, item):
        if item == "__dict__":
            raise TypeError(
                "PersistentConfig object cannot be converted to dict, use config_get or .value instead."
            )
        return super().__getattribute__(item)

    def update(self):
        new_value = get_config_value(self.config_path)
        if new_value is not None:
            self.value = new_value
            log.info(f"Updated {self.env_name} to new value {self.value}")

    def save(self):
        log.info(f"Saving '{self.env_name}' to the database")
        path_parts = self.config_path.split(".")
        sub_config = CONFIG_DATA
        for key in path_parts[:-1]:
            if key not in sub_config:
                sub_config[key] = {}
            sub_config = sub_config[key]
        sub_config[path_parts[-1]] = self.value
        save_to_db(CONFIG_DATA)
        self.config_value = self.value


class AppConfig:
    _redis: Union[redis.Redis, redis.cluster.RedisCluster] = None
    _redis_key_prefix: str

    _state: dict[str, PersistentConfig]

    def __init__(
        self,
        redis_url: Optional[str] = None,
        redis_sentinels: Optional[list] = [],
        redis_cluster: Optional[bool] = False,
        redis_key_prefix: str = "open-webui",
    ):
        if redis_url:
            super().__setattr__("_redis_key_prefix", redis_key_prefix)
            super().__setattr__(
                "_redis",
                get_redis_connection(
                    redis_url,
                    redis_sentinels,
                    redis_cluster,
                    decode_responses=True,
                ),
            )

        super().__setattr__("_state", {})

    def __setattr__(self, key, value):
        if isinstance(value, PersistentConfig):
            self._state[key] = value
        else:
            self._state[key].value = value
            self._state[key].save()

            if self._redis:
                redis_key = f"{self._redis_key_prefix}:config:{key}"
                self._redis.set(redis_key, json.dumps(self._state[key].value))

    def __getattr__(self, key):
        if key not in self._state:
            raise AttributeError(f"Config key '{key}' not found")

        # If Redis is available, check for an updated value
        if self._redis:
            redis_key = f"{self._redis_key_prefix}:config:{key}"
            redis_value = self._redis.get(redis_key)

            if redis_value is not None:
                try:
                    decoded_value = json.loads(redis_value)

                    # Update the in-memory value if different
                    if self._state[key].value != decoded_value:
                        self._state[key].value = decoded_value
                        log.info(f"Updated {key} from Redis: {decoded_value}")

                except json.JSONDecodeError:
                    log.error(f"Invalid JSON format in Redis for {key}: {redis_value}")

        return self._state[key].value


####################################
# WEBUI_AUTH (Required for security)
####################################

ENABLE_API_KEY = PersistentConfig(
    "ENABLE_API_KEY",
    "auth.api_key.enable",
    os.environ.get("ENABLE_API_KEY", "True").lower() == "true",
)

ENABLE_API_KEY_ENDPOINT_RESTRICTIONS = PersistentConfig(
    "ENABLE_API_KEY_ENDPOINT_RESTRICTIONS",
    "auth.api_key.endpoint_restrictions",
    os.environ.get("ENABLE_API_KEY_ENDPOINT_RESTRICTIONS", "False").lower() == "true",
)

API_KEY_ALLOWED_ENDPOINTS = PersistentConfig(
    "API_KEY_ALLOWED_ENDPOINTS",
    "auth.api_key.allowed_endpoints",
    os.environ.get("API_KEY_ALLOWED_ENDPOINTS", ""),
)


JWT_EXPIRES_IN = PersistentConfig(
    "JWT_EXPIRES_IN", "auth.jwt_expiry", os.environ.get("JWT_EXPIRES_IN", "-1")
)

####################################
# OAuth config
####################################

ENABLE_OAUTH_PERSISTENT_CONFIG = (
    os.environ.get("ENABLE_OAUTH_PERSISTENT_CONFIG", "False").lower() == "true"
)

ENABLE_OAUTH_SIGNUP = PersistentConfig(
    "ENABLE_OAUTH_SIGNUP",
    "oauth.enable_signup",
    os.environ.get("ENABLE_OAUTH_SIGNUP", "False").lower() == "true",
)


OAUTH_MERGE_ACCOUNTS_BY_EMAIL = PersistentConfig(
    "OAUTH_MERGE_ACCOUNTS_BY_EMAIL",
    "oauth.merge_accounts_by_email",
    os.environ.get("OAUTH_MERGE_ACCOUNTS_BY_EMAIL", "False").lower() == "true",
)

OAUTH_PROVIDERS = {}

GOOGLE_CLIENT_ID = PersistentConfig(
    "GOOGLE_CLIENT_ID",
    "oauth.google.client_id",
    os.environ.get("GOOGLE_CLIENT_ID", ""),
)

GOOGLE_CLIENT_SECRET = PersistentConfig(
    "GOOGLE_CLIENT_SECRET",
    "oauth.google.client_secret",
    os.environ.get("GOOGLE_CLIENT_SECRET", ""),
)


GOOGLE_OAUTH_SCOPE = PersistentConfig(
    "GOOGLE_OAUTH_SCOPE",
    "oauth.google.scope",
    os.environ.get("GOOGLE_OAUTH_SCOPE", "openid email profile"),
)

GOOGLE_REDIRECT_URI = PersistentConfig(
    "GOOGLE_REDIRECT_URI",
    "oauth.google.redirect_uri",
    os.environ.get("GOOGLE_REDIRECT_URI", ""),
)

MICROSOFT_CLIENT_ID = PersistentConfig(
    "MICROSOFT_CLIENT_ID",
    "oauth.microsoft.client_id",
    os.environ.get("MICROSOFT_CLIENT_ID", ""),
)

MICROSOFT_CLIENT_SECRET = PersistentConfig(
    "MICROSOFT_CLIENT_SECRET",
    "oauth.microsoft.client_secret",
    os.environ.get("MICROSOFT_CLIENT_SECRET", ""),
)

MICROSOFT_CLIENT_TENANT_ID = PersistentConfig(
    "MICROSOFT_CLIENT_TENANT_ID",
    "oauth.microsoft.tenant_id",
    os.environ.get("MICROSOFT_CLIENT_TENANT_ID", ""),
)

MICROSOFT_CLIENT_LOGIN_BASE_URL = PersistentConfig(
    "MICROSOFT_CLIENT_LOGIN_BASE_URL",
    "oauth.microsoft.login_base_url",
    os.environ.get(
        "MICROSOFT_CLIENT_LOGIN_BASE_URL", "https://login.microsoftonline.com"
    ),
)

MICROSOFT_CLIENT_PICTURE_URL = PersistentConfig(
    "MICROSOFT_CLIENT_PICTURE_URL",
    "oauth.microsoft.picture_url",
    os.environ.get(
        "MICROSOFT_CLIENT_PICTURE_URL",
        "https://graph.microsoft.com/v1.0/me/photo/$value",
    ),
)


MICROSOFT_OAUTH_SCOPE = PersistentConfig(
    "MICROSOFT_OAUTH_SCOPE",
    "oauth.microsoft.scope",
    os.environ.get("MICROSOFT_OAUTH_SCOPE", "openid email profile"),
)

MICROSOFT_REDIRECT_URI = PersistentConfig(
    "MICROSOFT_REDIRECT_URI",
    "oauth.microsoft.redirect_uri",
    os.environ.get("MICROSOFT_REDIRECT_URI", ""),
)

GITHUB_CLIENT_ID = PersistentConfig(
    "GITHUB_CLIENT_ID",
    "oauth.github.client_id",
    os.environ.get("GITHUB_CLIENT_ID", ""),
)

GITHUB_CLIENT_SECRET = PersistentConfig(
    "GITHUB_CLIENT_SECRET",
    "oauth.github.client_secret",
    os.environ.get("GITHUB_CLIENT_SECRET", ""),
)

GITHUB_CLIENT_SCOPE = PersistentConfig(
    "GITHUB_CLIENT_SCOPE",
    "oauth.github.scope",
    os.environ.get("GITHUB_CLIENT_SCOPE", "user:email"),
)

GITHUB_CLIENT_REDIRECT_URI = PersistentConfig(
    "GITHUB_CLIENT_REDIRECT_URI",
    "oauth.github.redirect_uri",
    os.environ.get("GITHUB_CLIENT_REDIRECT_URI", ""),
)

OAUTH_CLIENT_ID = PersistentConfig(
    "OAUTH_CLIENT_ID",
    "oauth.oidc.client_id",
    os.environ.get("OAUTH_CLIENT_ID", ""),
)

OAUTH_CLIENT_SECRET = PersistentConfig(
    "OAUTH_CLIENT_SECRET",
    "oauth.oidc.client_secret",
    os.environ.get("OAUTH_CLIENT_SECRET", ""),
)

OPENID_PROVIDER_URL = PersistentConfig(
    "OPENID_PROVIDER_URL",
    "oauth.oidc.provider_url",
    os.environ.get("OPENID_PROVIDER_URL", ""),
)

OPENID_REDIRECT_URI = PersistentConfig(
    "OPENID_REDIRECT_URI",
    "oauth.oidc.redirect_uri",
    os.environ.get("OPENID_REDIRECT_URI", ""),
)

OAUTH_SCOPES = PersistentConfig(
    "OAUTH_SCOPES",
    "oauth.oidc.scopes",
    os.environ.get("OAUTH_SCOPES", "openid email profile"),
)

OAUTH_TIMEOUT = PersistentConfig(
    "OAUTH_TIMEOUT",
    "oauth.oidc.oauth_timeout",
    os.environ.get("OAUTH_TIMEOUT", ""),
)

OAUTH_TOKEN_ENDPOINT_AUTH_METHOD = PersistentConfig(
    "OAUTH_TOKEN_ENDPOINT_AUTH_METHOD",
    "oauth.oidc.token_endpoint_auth_method",
    os.environ.get("OAUTH_TOKEN_ENDPOINT_AUTH_METHOD", None),
)

OAUTH_CODE_CHALLENGE_METHOD = PersistentConfig(
    "OAUTH_CODE_CHALLENGE_METHOD",
    "oauth.oidc.code_challenge_method",
    os.environ.get("OAUTH_CODE_CHALLENGE_METHOD", None),
)

OAUTH_PROVIDER_NAME = PersistentConfig(
    "OAUTH_PROVIDER_NAME",
    "oauth.oidc.provider_name",
    os.environ.get("OAUTH_PROVIDER_NAME", "SSO"),
)

OAUTH_SUB_CLAIM = PersistentConfig(
    "OAUTH_SUB_CLAIM",
    "oauth.oidc.sub_claim",
    os.environ.get("OAUTH_SUB_CLAIM", None),
)

OAUTH_USERNAME_CLAIM = PersistentConfig(
    "OAUTH_USERNAME_CLAIM",
    "oauth.oidc.username_claim",
    os.environ.get("OAUTH_USERNAME_CLAIM", "name"),
)


OAUTH_PICTURE_CLAIM = PersistentConfig(
    "OAUTH_PICTURE_CLAIM",
    "oauth.oidc.avatar_claim",
    os.environ.get("OAUTH_PICTURE_CLAIM", "picture"),
)

OAUTH_EMAIL_CLAIM = PersistentConfig(
    "OAUTH_EMAIL_CLAIM",
    "oauth.oidc.email_claim",
    os.environ.get("OAUTH_EMAIL_CLAIM", "email"),
)

OAUTH_GROUPS_CLAIM = PersistentConfig(
    "OAUTH_GROUPS_CLAIM",
    "oauth.oidc.group_claim",
    os.environ.get("OAUTH_GROUPS_CLAIM", os.environ.get("OAUTH_GROUP_CLAIM", "groups")),
)

FEISHU_CLIENT_ID = PersistentConfig(
    "FEISHU_CLIENT_ID",
    "oauth.feishu.client_id",
    os.environ.get("FEISHU_CLIENT_ID", ""),
)

FEISHU_CLIENT_SECRET = PersistentConfig(
    "FEISHU_CLIENT_SECRET",
    "oauth.feishu.client_secret",
    os.environ.get("FEISHU_CLIENT_SECRET", ""),
)

FEISHU_OAUTH_SCOPE = PersistentConfig(
    "FEISHU_OAUTH_SCOPE",
    "oauth.feishu.scope",
    os.environ.get("FEISHU_OAUTH_SCOPE", "contact:user.base:readonly"),
)

FEISHU_REDIRECT_URI = PersistentConfig(
    "FEISHU_REDIRECT_URI",
    "oauth.feishu.redirect_uri",
    os.environ.get("FEISHU_REDIRECT_URI", ""),
)

ENABLE_OAUTH_ROLE_MANAGEMENT = PersistentConfig(
    "ENABLE_OAUTH_ROLE_MANAGEMENT",
    "oauth.enable_role_mapping",
    os.environ.get("ENABLE_OAUTH_ROLE_MANAGEMENT", "False").lower() == "true",
)

ENABLE_OAUTH_GROUP_MANAGEMENT = PersistentConfig(
    "ENABLE_OAUTH_GROUP_MANAGEMENT",
    "oauth.enable_group_mapping",
    os.environ.get("ENABLE_OAUTH_GROUP_MANAGEMENT", "False").lower() == "true",
)

ENABLE_OAUTH_GROUP_CREATION = PersistentConfig(
    "ENABLE_OAUTH_GROUP_CREATION",
    "oauth.enable_group_creation",
    os.environ.get("ENABLE_OAUTH_GROUP_CREATION", "False").lower() == "true",
)


OAUTH_BLOCKED_GROUPS = PersistentConfig(
    "OAUTH_BLOCKED_GROUPS",
    "oauth.blocked_groups",
    os.environ.get("OAUTH_BLOCKED_GROUPS", "[]"),
)

OAUTH_ROLES_CLAIM = PersistentConfig(
    "OAUTH_ROLES_CLAIM",
    "oauth.roles_claim",
    os.environ.get("OAUTH_ROLES_CLAIM", "roles"),
)

OAUTH_ALLOWED_ROLES = PersistentConfig(
    "OAUTH_ALLOWED_ROLES",
    "oauth.allowed_roles",
    [
        role.strip()
        for role in os.environ.get("OAUTH_ALLOWED_ROLES", "user,admin").split(",")
    ],
)

OAUTH_ADMIN_ROLES = PersistentConfig(
    "OAUTH_ADMIN_ROLES",
    "oauth.admin_roles",
    [role.strip() for role in os.environ.get("OAUTH_ADMIN_ROLES", "admin").split(",")],
)

OAUTH_ALLOWED_DOMAINS = PersistentConfig(
    "OAUTH_ALLOWED_DOMAINS",
    "oauth.allowed_domains",
    [
        domain.strip()
        for domain in os.environ.get("OAUTH_ALLOWED_DOMAINS", "*").split(",")
    ],
)

OAUTH_UPDATE_PICTURE_ON_LOGIN = PersistentConfig(
    "OAUTH_UPDATE_PICTURE_ON_LOGIN",
    "oauth.update_picture_on_login",
    os.environ.get("OAUTH_UPDATE_PICTURE_ON_LOGIN", "False").lower() == "true",
)


def load_oauth_providers():
    OAUTH_PROVIDERS.clear()
    if GOOGLE_CLIENT_ID.value and GOOGLE_CLIENT_SECRET.value:

        def google_oauth_register(client: OAuth):
            client.register(
                name="google",
                client_id=GOOGLE_CLIENT_ID.value,
                client_secret=GOOGLE_CLIENT_SECRET.value,
                server_metadata_url="https://accounts.google.com/.well-known/openid-configuration",
                client_kwargs={
                    "scope": GOOGLE_OAUTH_SCOPE.value,
                    **(
                        {"timeout": int(OAUTH_TIMEOUT.value)}
                        if OAUTH_TIMEOUT.value
                        else {}
                    ),
                },
                redirect_uri=GOOGLE_REDIRECT_URI.value,
            )

        OAUTH_PROVIDERS["google"] = {
            "redirect_uri": GOOGLE_REDIRECT_URI.value,
            "register": google_oauth_register,
        }

    if (
        MICROSOFT_CLIENT_ID.value
        and MICROSOFT_CLIENT_SECRET.value
        and MICROSOFT_CLIENT_TENANT_ID.value
    ):

        def microsoft_oauth_register(client: OAuth):
            client.register(
                name="microsoft",
                client_id=MICROSOFT_CLIENT_ID.value,
                client_secret=MICROSOFT_CLIENT_SECRET.value,
                server_metadata_url=f"{MICROSOFT_CLIENT_LOGIN_BASE_URL.value}/{MICROSOFT_CLIENT_TENANT_ID.value}/v2.0/.well-known/openid-configuration?appid={MICROSOFT_CLIENT_ID.value}",
                client_kwargs={
                    "scope": MICROSOFT_OAUTH_SCOPE.value,
                    **(
                        {"timeout": int(OAUTH_TIMEOUT.value)}
                        if OAUTH_TIMEOUT.value
                        else {}
                    ),
                },
                redirect_uri=MICROSOFT_REDIRECT_URI.value,
            )

        OAUTH_PROVIDERS["microsoft"] = {
            "redirect_uri": MICROSOFT_REDIRECT_URI.value,
            "picture_url": MICROSOFT_CLIENT_PICTURE_URL.value,
            "register": microsoft_oauth_register,
        }

    if GITHUB_CLIENT_ID.value and GITHUB_CLIENT_SECRET.value:

        def github_oauth_register(client: OAuth):
            client.register(
                name="github",
                client_id=GITHUB_CLIENT_ID.value,
                client_secret=GITHUB_CLIENT_SECRET.value,
                access_token_url="https://github.com/login/oauth/access_token",
                authorize_url="https://github.com/login/oauth/authorize",
                api_base_url="https://api.github.com",
                userinfo_endpoint="https://api.github.com/user",
                client_kwargs={
                    "scope": GITHUB_CLIENT_SCOPE.value,
                    **(
                        {"timeout": int(OAUTH_TIMEOUT.value)}
                        if OAUTH_TIMEOUT.value
                        else {}
                    ),
                },
                redirect_uri=GITHUB_CLIENT_REDIRECT_URI.value,
            )

        OAUTH_PROVIDERS["github"] = {
            "redirect_uri": GITHUB_CLIENT_REDIRECT_URI.value,
            "register": github_oauth_register,
            "sub_claim": "id",
        }

    if (
        OAUTH_CLIENT_ID.value
        and (OAUTH_CLIENT_SECRET.value or OAUTH_CODE_CHALLENGE_METHOD.value)
        and OPENID_PROVIDER_URL.value
    ):

        def oidc_oauth_register(client: OAuth):
            client_kwargs = {
                "scope": OAUTH_SCOPES.value,
                **(
                    {
                        "token_endpoint_auth_method": OAUTH_TOKEN_ENDPOINT_AUTH_METHOD.value
                    }
                    if OAUTH_TOKEN_ENDPOINT_AUTH_METHOD.value
                    else {}
                ),
                **(
                    {"timeout": int(OAUTH_TIMEOUT.value)} if OAUTH_TIMEOUT.value else {}
                ),
            }

            if (
                OAUTH_CODE_CHALLENGE_METHOD.value
                and OAUTH_CODE_CHALLENGE_METHOD.value == "S256"
            ):
                client_kwargs["code_challenge_method"] = "S256"
            elif OAUTH_CODE_CHALLENGE_METHOD.value:
                raise Exception(
                    'Code challenge methods other than "%s" not supported. Given: "%s"'
                    % ("S256", OAUTH_CODE_CHALLENGE_METHOD.value)
                )

            client.register(
                name="oidc",
                client_id=OAUTH_CLIENT_ID.value,
                client_secret=OAUTH_CLIENT_SECRET.value,
                server_metadata_url=OPENID_PROVIDER_URL.value,
                client_kwargs=client_kwargs,
                redirect_uri=OPENID_REDIRECT_URI.value,
            )

        OAUTH_PROVIDERS["oidc"] = {
            "name": OAUTH_PROVIDER_NAME.value,
            "redirect_uri": OPENID_REDIRECT_URI.value,
            "register": oidc_oauth_register,
        }

    if FEISHU_CLIENT_ID.value and FEISHU_CLIENT_SECRET.value:

        def feishu_oauth_register(client: OAuth):
            client.register(
                name="feishu",
                client_id=FEISHU_CLIENT_ID.value,
                client_secret=FEISHU_CLIENT_SECRET.value,
                access_token_url="https://open.feishu.cn/open-apis/authen/v2/oauth/token",
                authorize_url="https://accounts.feishu.cn/open-apis/authen/v1/authorize",
                api_base_url="https://open.feishu.cn/open-apis",
                userinfo_endpoint="https://open.feishu.cn/open-apis/authen/v1/user_info",
                client_kwargs={
                    "scope": FEISHU_OAUTH_SCOPE.value,
                    **(
                        {"timeout": int(OAUTH_TIMEOUT.value)}
                        if OAUTH_TIMEOUT.value
                        else {}
                    ),
                },
                redirect_uri=FEISHU_REDIRECT_URI.value,
            )

        OAUTH_PROVIDERS["feishu"] = {
            "register": feishu_oauth_register,
            "sub_claim": "user_id",
        }

    configured_providers = []
    if GOOGLE_CLIENT_ID.value:
        configured_providers.append("Google")
    if MICROSOFT_CLIENT_ID.value:
        configured_providers.append("Microsoft")
    if GITHUB_CLIENT_ID.value:
        configured_providers.append("GitHub")
    if FEISHU_CLIENT_ID.value:
        configured_providers.append("Feishu")

    if configured_providers and not OPENID_PROVIDER_URL.value:
        provider_list = ", ".join(configured_providers)
        log.warning(
            f"⚠️  OAuth providers configured ({provider_list}) but OPENID_PROVIDER_URL not set - logout will not work!"
        )
        log.warning(
            f"Set OPENID_PROVIDER_URL to your OAuth provider's OpenID Connect discovery endpoint to fix logout functionality."
        )


load_oauth_providers()

####################################
# Static DIR
####################################

STATIC_DIR = Path(os.getenv("STATIC_DIR", OPEN_WEBUI_DIR / "static")).resolve()

try:
    if STATIC_DIR.exists():
        for item in STATIC_DIR.iterdir():
            if item.is_file() or item.is_symlink():
                try:
                    item.unlink()
                except Exception as e:
                    pass
except Exception as e:
    pass

for file_path in (FRONTEND_BUILD_DIR / "static").glob("**/*"):
    if file_path.is_file():
        target_path = STATIC_DIR / file_path.relative_to(
            (FRONTEND_BUILD_DIR / "static")
        )
        target_path.parent.mkdir(parents=True, exist_ok=True)
        try:
            shutil.copyfile(file_path, target_path)
        except Exception as e:
            logging.error(f"An error occurred: {e}")

frontend_favicon = FRONTEND_BUILD_DIR / "static" / "favicon.png"

if frontend_favicon.exists():
    try:
        shutil.copyfile(frontend_favicon, STATIC_DIR / "favicon.png")
    except Exception as e:
        logging.error(f"An error occurred: {e}")

frontend_splash = FRONTEND_BUILD_DIR / "static" / "splash.png"

if frontend_splash.exists():
    try:
        shutil.copyfile(frontend_splash, STATIC_DIR / "splash.png")
    except Exception as e:
        logging.error(f"An error occurred: {e}")

frontend_loader = FRONTEND_BUILD_DIR / "static" / "loader.js"

if frontend_loader.exists():
    try:
        shutil.copyfile(frontend_loader, STATIC_DIR / "loader.js")
    except Exception as e:
        logging.error(f"An error occurred: {e}")


####################################
# CUSTOM_NAME (Legacy)
####################################

CUSTOM_NAME = os.environ.get("CUSTOM_NAME", "")

if CUSTOM_NAME:
    try:
        r = requests.get(f"https://api.openwebui.com/api/v1/custom/{CUSTOM_NAME}")
        data = r.json()
        if r.ok:
            if "logo" in data:
                WEBUI_FAVICON_URL = url = (
                    f"https://api.openwebui.com{data['logo']}"
                    if data["logo"][0] == "/"
                    else data["logo"]
                )

                r = requests.get(url, stream=True)
                if r.status_code == 200:
                    with open(f"{STATIC_DIR}/favicon.png", "wb") as f:
                        r.raw.decode_content = True
                        shutil.copyfileobj(r.raw, f)

            if "splash" in data:
                url = (
                    f"https://api.openwebui.com{data['splash']}"
                    if data["splash"][0] == "/"
                    else data["splash"]
                )

                r = requests.get(url, stream=True)
                if r.status_code == 200:
                    with open(f"{STATIC_DIR}/splash.png", "wb") as f:
                        r.raw.decode_content = True
                        shutil.copyfileobj(r.raw, f)

            WEBUI_NAME = data["name"]
    except Exception as e:
        log.exception(e)
        pass


####################################
# STORAGE PROVIDER
####################################

STORAGE_PROVIDER = os.environ.get("STORAGE_PROVIDER", "local")  # defaults to local, s3

S3_ACCESS_KEY_ID = os.environ.get("S3_ACCESS_KEY_ID", None)
S3_SECRET_ACCESS_KEY = os.environ.get("S3_SECRET_ACCESS_KEY", None)
S3_REGION_NAME = os.environ.get("S3_REGION_NAME", None)
S3_BUCKET_NAME = os.environ.get("S3_BUCKET_NAME", None)
S3_KEY_PREFIX = os.environ.get("S3_KEY_PREFIX", None)
S3_ENDPOINT_URL = os.environ.get("S3_ENDPOINT_URL", None)
S3_USE_ACCELERATE_ENDPOINT = (
    os.environ.get("S3_USE_ACCELERATE_ENDPOINT", "false").lower() == "true"
)
S3_ADDRESSING_STYLE = os.environ.get("S3_ADDRESSING_STYLE", None)
S3_ENABLE_TAGGING = os.getenv("S3_ENABLE_TAGGING", "false").lower() == "true"

GCS_BUCKET_NAME = os.environ.get("GCS_BUCKET_NAME", None)
GOOGLE_APPLICATION_CREDENTIALS_JSON = os.environ.get(
    "GOOGLE_APPLICATION_CREDENTIALS_JSON", None
)

AZURE_STORAGE_ENDPOINT = os.environ.get("AZURE_STORAGE_ENDPOINT", None)
AZURE_STORAGE_CONTAINER_NAME = os.environ.get("AZURE_STORAGE_CONTAINER_NAME", None)
AZURE_STORAGE_KEY = os.environ.get("AZURE_STORAGE_KEY", None)

####################################
# File Upload DIR
####################################

UPLOAD_DIR = DATA_DIR / "uploads"
UPLOAD_DIR.mkdir(parents=True, exist_ok=True)


####################################
# Cache DIR
####################################

CACHE_DIR = DATA_DIR / "cache"
CACHE_DIR.mkdir(parents=True, exist_ok=True)


####################################
# DIRECT CONNECTIONS
####################################

ENABLE_DIRECT_CONNECTIONS = PersistentConfig(
    "ENABLE_DIRECT_CONNECTIONS",
    "direct.enable",
    os.environ.get("ENABLE_DIRECT_CONNECTIONS", "False").lower() == "true",
)

####################################
# OLLAMA_BASE_URL
####################################

ENABLE_OLLAMA_API = PersistentConfig(
    "ENABLE_OLLAMA_API",
    "ollama.enable",
    os.environ.get("ENABLE_OLLAMA_API", "True").lower() == "true",
)

OLLAMA_API_BASE_URL = os.environ.get(
    "OLLAMA_API_BASE_URL", "http://localhost:11434/api"
)

OLLAMA_BASE_URL = os.environ.get("OLLAMA_BASE_URL", "")
if OLLAMA_BASE_URL:
    # Remove trailing slash
    OLLAMA_BASE_URL = (
        OLLAMA_BASE_URL[:-1] if OLLAMA_BASE_URL.endswith("/") else OLLAMA_BASE_URL
    )


K8S_FLAG = os.environ.get("K8S_FLAG", "")
USE_OLLAMA_DOCKER = os.environ.get("USE_OLLAMA_DOCKER", "false")

if OLLAMA_BASE_URL == "" and OLLAMA_API_BASE_URL != "":
    OLLAMA_BASE_URL = (
        OLLAMA_API_BASE_URL[:-4]
        if OLLAMA_API_BASE_URL.endswith("/api")
        else OLLAMA_API_BASE_URL
    )

if ENV == "prod":
    if OLLAMA_BASE_URL == "/ollama" and not K8S_FLAG:
        if USE_OLLAMA_DOCKER.lower() == "true":
            # if you use all-in-one docker container (Open WebUI + Ollama)
            # with the docker build arg USE_OLLAMA=true (--build-arg="USE_OLLAMA=true") this only works with http://localhost:11434
            OLLAMA_BASE_URL = "http://localhost:11434"
        else:
            OLLAMA_BASE_URL = "http://host.docker.internal:11434"
    elif K8S_FLAG:
        OLLAMA_BASE_URL = "http://ollama-service.open-webui.svc.cluster.local:11434"


OLLAMA_BASE_URLS = os.environ.get("OLLAMA_BASE_URLS", "")
OLLAMA_BASE_URLS = OLLAMA_BASE_URLS if OLLAMA_BASE_URLS != "" else OLLAMA_BASE_URL

OLLAMA_BASE_URLS = [url.strip() for url in OLLAMA_BASE_URLS.split(";")]
OLLAMA_BASE_URLS = PersistentConfig(
    "OLLAMA_BASE_URLS", "ollama.base_urls", OLLAMA_BASE_URLS
)

OLLAMA_API_CONFIGS = PersistentConfig(
    "OLLAMA_API_CONFIGS",
    "ollama.api_configs",
    {},
)

####################################
# OPENAI_API
####################################


ENABLE_OPENAI_API = PersistentConfig(
    "ENABLE_OPENAI_API",
    "openai.enable",
    os.environ.get("ENABLE_OPENAI_API", "True").lower() == "true",
)


OPENAI_API_KEY = os.environ.get("OPENAI_API_KEY", "")
OPENAI_API_BASE_URL = os.environ.get("OPENAI_API_BASE_URL", "")

GEMINI_API_KEY = os.environ.get("GEMINI_API_KEY", "")
GEMINI_API_BASE_URL = os.environ.get("GEMINI_API_BASE_URL", "")


if OPENAI_API_BASE_URL == "":
    OPENAI_API_BASE_URL = "https://api.openai.com/v1"
else:
    if OPENAI_API_BASE_URL.endswith("/"):
        OPENAI_API_BASE_URL = OPENAI_API_BASE_URL[:-1]

OPENAI_API_KEYS = os.environ.get("OPENAI_API_KEYS", "")
OPENAI_API_KEYS = OPENAI_API_KEYS if OPENAI_API_KEYS != "" else OPENAI_API_KEY

OPENAI_API_KEYS = [url.strip() for url in OPENAI_API_KEYS.split(";")]
OPENAI_API_KEYS = PersistentConfig(
    "OPENAI_API_KEYS", "openai.api_keys", OPENAI_API_KEYS
)

OPENAI_API_BASE_URLS = os.environ.get("OPENAI_API_BASE_URLS", "")
OPENAI_API_BASE_URLS = (
    OPENAI_API_BASE_URLS if OPENAI_API_BASE_URLS != "" else OPENAI_API_BASE_URL
)

OPENAI_API_BASE_URLS = [
    url.strip() if url != "" else "https://api.openai.com/v1"
    for url in OPENAI_API_BASE_URLS.split(";")
]
OPENAI_API_BASE_URLS = PersistentConfig(
    "OPENAI_API_BASE_URLS", "openai.api_base_urls", OPENAI_API_BASE_URLS
)

OPENAI_API_CONFIGS = PersistentConfig(
    "OPENAI_API_CONFIGS",
    "openai.api_configs",
    {},
)

# Get the actual OpenAI API key based on the base URL
OPENAI_API_KEY = ""
try:
    OPENAI_API_KEY = OPENAI_API_KEYS.value[
        OPENAI_API_BASE_URLS.value.index("https://api.openai.com/v1")
    ]
except Exception:
    pass
OPENAI_API_BASE_URL = "https://api.openai.com/v1"


####################################
# MODELS
####################################

ENABLE_BASE_MODELS_CACHE = PersistentConfig(
    "ENABLE_BASE_MODELS_CACHE",
    "models.base_models_cache",
    os.environ.get("ENABLE_BASE_MODELS_CACHE", "False").lower() == "true",
)


####################################
# TOOL_SERVERS
####################################

try:
    tool_server_connections = json.loads(
        os.environ.get("TOOL_SERVER_CONNECTIONS", "[]")
    )
except Exception as e:
    log.exception(f"Error loading TOOL_SERVER_CONNECTIONS: {e}")
    tool_server_connections = []


TOOL_SERVER_CONNECTIONS = PersistentConfig(
    "TOOL_SERVER_CONNECTIONS",
    "tool_server.connections",
    tool_server_connections,
)

####################################
# AGENT_CONNECTIONS
####################################

AGENT_CONNECTIONS = PersistentConfig(
    "AGENT_CONNECTIONS",
    "agent.connections",
    [],
)

####################################
# WEBUI
####################################


WEBUI_URL = PersistentConfig("WEBUI_URL", "webui.url", os.environ.get("WEBUI_URL", ""))


ENABLE_SIGNUP = PersistentConfig(
    "ENABLE_SIGNUP",
    "ui.enable_signup",
    (
        False
        if not WEBUI_AUTH
        else os.environ.get("ENABLE_SIGNUP", "True").lower() == "true"
    ),
)

ENABLE_LOGIN_FORM = PersistentConfig(
    "ENABLE_LOGIN_FORM",
    "ui.ENABLE_LOGIN_FORM",
    os.environ.get("ENABLE_LOGIN_FORM", "True").lower() == "true",
)


DEFAULT_LOCALE = PersistentConfig(
    "DEFAULT_LOCALE",
    "ui.default_locale",
    os.environ.get("DEFAULT_LOCALE", ""),
)

DEFAULT_MODELS = PersistentConfig(
    "DEFAULT_MODELS", "ui.default_models", os.environ.get("DEFAULT_MODELS", None)
)

try:
    default_prompt_suggestions = json.loads(
        os.environ.get("DEFAULT_PROMPT_SUGGESTIONS", "[]")
    )
except Exception as e:
    log.exception(f"Error loading DEFAULT_PROMPT_SUGGESTIONS: {e}")
    default_prompt_suggestions = []
if default_prompt_suggestions == []:
    default_prompt_suggestions = [
        {
            "title": ["Help me study", "vocabulary for a college entrance exam"],
            "content": "Help me study vocabulary: write a sentence for me to fill in the blank, and I'll try to pick the correct option.",
        },
        {
            "title": ["Give me ideas", "for what to do with my kids' art"],
            "content": "What are 5 creative things I could do with my kids' art? I don't want to throw them away, but it's also so much clutter.",
        },
        {
            "title": ["Tell me a fun fact", "about the Roman Empire"],
            "content": "Tell me a random fun fact about the Roman Empire",
        },
        {
            "title": ["Show me a code snippet", "of a website's sticky header"],
            "content": "Show me a code snippet of a website's sticky header in CSS and JavaScript.",
        },
        {
            "title": [
                "Explain options trading",
                "if I'm familiar with buying and selling stocks",
            ],
            "content": "Explain options trading in simple terms if I'm familiar with buying and selling stocks.",
        },
        {
            "title": ["Overcome procrastination", "give me tips"],
            "content": "Could you start by asking me about instances when I procrastinate the most and then give me some suggestions to overcome it?",
        },
    ]

DEFAULT_PROMPT_SUGGESTIONS = PersistentConfig(
    "DEFAULT_PROMPT_SUGGESTIONS",
    "ui.prompt_suggestions",
    default_prompt_suggestions,
)

MODEL_ORDER_LIST = PersistentConfig(
    "MODEL_ORDER_LIST",
    "ui.model_order_list",
    [],
)

DEFAULT_USER_ROLE = PersistentConfig(
    "DEFAULT_USER_ROLE",
    "ui.default_user_role",
    os.getenv("DEFAULT_USER_ROLE", "pending"),
)

PENDING_USER_OVERLAY_TITLE = PersistentConfig(
    "PENDING_USER_OVERLAY_TITLE",
    "ui.pending_user_overlay_title",
    os.environ.get("PENDING_USER_OVERLAY_TITLE", ""),
)

PENDING_USER_OVERLAY_CONTENT = PersistentConfig(
    "PENDING_USER_OVERLAY_CONTENT",
    "ui.pending_user_overlay_content",
    os.environ.get("PENDING_USER_OVERLAY_CONTENT", ""),
)


RESPONSE_WATERMARK = PersistentConfig(
    "RESPONSE_WATERMARK",
    "ui.watermark",
    os.environ.get("RESPONSE_WATERMARK", ""),
)


USER_PERMISSIONS_WORKSPACE_MODELS_ACCESS = (
    os.environ.get("USER_PERMISSIONS_WORKSPACE_MODELS_ACCESS", "False").lower()
    == "true"
)

USER_PERMISSIONS_WORKSPACE_KNOWLEDGE_ACCESS = (
    os.environ.get("USER_PERMISSIONS_WORKSPACE_KNOWLEDGE_ACCESS", "False").lower()
    == "true"
)

USER_PERMISSIONS_WORKSPACE_PROMPTS_ACCESS = (
    os.environ.get("USER_PERMISSIONS_WORKSPACE_PROMPTS_ACCESS", "False").lower()
    == "true"
)

USER_PERMISSIONS_WORKSPACE_TOOLS_ACCESS = (
    os.environ.get("USER_PERMISSIONS_WORKSPACE_TOOLS_ACCESS", "False").lower() == "true"
)

USER_PERMISSIONS_WORKSPACE_MODELS_ALLOW_PUBLIC_SHARING = (
    os.environ.get(
        "USER_PERMISSIONS_WORKSPACE_MODELS_ALLOW_PUBLIC_SHARING", "False"
    ).lower()
    == "true"
)

USER_PERMISSIONS_NOTES_ALLOW_PUBLIC_SHARING = (
    os.environ.get("USER_PERMISSIONS_NOTES_ALLOW_PUBLIC_SHARING", "False").lower()
    == "true"
)

USER_PERMISSIONS_WORKSPACE_KNOWLEDGE_ALLOW_PUBLIC_SHARING = (
    os.environ.get(
        "USER_PERMISSIONS_WORKSPACE_KNOWLEDGE_ALLOW_PUBLIC_SHARING", "False"
    ).lower()
    == "true"
)

USER_PERMISSIONS_WORKSPACE_PROMPTS_ALLOW_PUBLIC_SHARING = (
    os.environ.get(
        "USER_PERMISSIONS_WORKSPACE_PROMPTS_ALLOW_PUBLIC_SHARING", "False"
    ).lower()
    == "true"
)

USER_PERMISSIONS_WORKSPACE_TOOLS_ALLOW_PUBLIC_SHARING = (
    os.environ.get(
        "USER_PERMISSIONS_WORKSPACE_TOOLS_ALLOW_PUBLIC_SHARING", "False"
    ).lower()
    == "true"
)


USER_PERMISSIONS_CHAT_CONTROLS = (
    os.environ.get("USER_PERMISSIONS_CHAT_CONTROLS", "True").lower() == "true"
)

USER_PERMISSIONS_CHAT_VALVES = (
    os.environ.get("USER_PERMISSIONS_CHAT_VALVES", "True").lower() == "true"
)

USER_PERMISSIONS_CHAT_SYSTEM_PROMPT = (
    os.environ.get("USER_PERMISSIONS_CHAT_SYSTEM_PROMPT", "True").lower() == "true"
)

USER_PERMISSIONS_CHAT_PARAMS = (
    os.environ.get("USER_PERMISSIONS_CHAT_PARAMS", "True").lower() == "true"
)

USER_PERMISSIONS_CHAT_FILE_UPLOAD = (
    os.environ.get("USER_PERMISSIONS_CHAT_FILE_UPLOAD", "True").lower() == "true"
)

USER_PERMISSIONS_CHAT_DELETE = (
    os.environ.get("USER_PERMISSIONS_CHAT_DELETE", "True").lower() == "true"
)

USER_PERMISSIONS_CHAT_DELETE_MESSAGE = (
    os.environ.get("USER_PERMISSIONS_CHAT_DELETE_MESSAGE", "True").lower() == "true"
)

USER_PERMISSIONS_CHAT_CONTINUE_RESPONSE = (
    os.environ.get("USER_PERMISSIONS_CHAT_CONTINUE_RESPONSE", "True").lower() == "true"
)

USER_PERMISSIONS_CHAT_REGENERATE_RESPONSE = (
    os.environ.get("USER_PERMISSIONS_CHAT_REGENERATE_RESPONSE", "True").lower()
    == "true"
)

USER_PERMISSIONS_CHAT_RATE_RESPONSE = (
    os.environ.get("USER_PERMISSIONS_CHAT_RATE_RESPONSE", "True").lower() == "true"
)

USER_PERMISSIONS_CHAT_EDIT = (
    os.environ.get("USER_PERMISSIONS_CHAT_EDIT", "True").lower() == "true"
)

USER_PERMISSIONS_CHAT_SHARE = (
    os.environ.get("USER_PERMISSIONS_CHAT_SHARE", "True").lower() == "true"
)

USER_PERMISSIONS_CHAT_EXPORT = (
    os.environ.get("USER_PERMISSIONS_CHAT_EXPORT", "True").lower() == "true"
)

USER_PERMISSIONS_CHAT_STT = (
    os.environ.get("USER_PERMISSIONS_CHAT_STT", "True").lower() == "true"
)

USER_PERMISSIONS_CHAT_TTS = (
    os.environ.get("USER_PERMISSIONS_CHAT_TTS", "True").lower() == "true"
)

USER_PERMISSIONS_CHAT_CALL = (
    os.environ.get("USER_PERMISSIONS_CHAT_CALL", "True").lower() == "true"
)

USER_PERMISSIONS_CHAT_MULTIPLE_MODELS = (
    os.environ.get("USER_PERMISSIONS_CHAT_MULTIPLE_MODELS", "True").lower() == "true"
)

USER_PERMISSIONS_CHAT_TEMPORARY = (
    os.environ.get("USER_PERMISSIONS_CHAT_TEMPORARY", "True").lower() == "true"
)

USER_PERMISSIONS_CHAT_TEMPORARY_ENFORCED = (
    os.environ.get("USER_PERMISSIONS_CHAT_TEMPORARY_ENFORCED", "False").lower()
    == "true"
)


USER_PERMISSIONS_FEATURES_DIRECT_TOOL_SERVERS = (
    os.environ.get("USER_PERMISSIONS_FEATURES_DIRECT_TOOL_SERVERS", "False").lower()
    == "true"
)

USER_PERMISSIONS_FEATURES_WEB_SEARCH = (
    os.environ.get("USER_PERMISSIONS_FEATURES_WEB_SEARCH", "True").lower() == "true"
)

USER_PERMISSIONS_FEATURES_IMAGE_GENERATION = (
    os.environ.get("USER_PERMISSIONS_FEATURES_IMAGE_GENERATION", "True").lower()
    == "true"
)

USER_PERMISSIONS_FEATURES_CODE_INTERPRETER = (
    os.environ.get("USER_PERMISSIONS_FEATURES_CODE_INTERPRETER", "True").lower()
    == "true"
)

USER_PERMISSIONS_FEATURES_NOTES = (
    os.environ.get("USER_PERMISSIONS_FEATURES_NOTES", "True").lower() == "true"
)


DEFAULT_USER_PERMISSIONS = {
    "workspace": {
        "models": USER_PERMISSIONS_WORKSPACE_MODELS_ACCESS,
        "knowledge": USER_PERMISSIONS_WORKSPACE_KNOWLEDGE_ACCESS,
        "prompts": USER_PERMISSIONS_WORKSPACE_PROMPTS_ACCESS,
        "tools": USER_PERMISSIONS_WORKSPACE_TOOLS_ACCESS,
    },
    "sharing": {
        "public_models": USER_PERMISSIONS_WORKSPACE_MODELS_ALLOW_PUBLIC_SHARING,
        "public_knowledge": USER_PERMISSIONS_WORKSPACE_KNOWLEDGE_ALLOW_PUBLIC_SHARING,
        "public_prompts": USER_PERMISSIONS_WORKSPACE_PROMPTS_ALLOW_PUBLIC_SHARING,
        "public_tools": USER_PERMISSIONS_WORKSPACE_TOOLS_ALLOW_PUBLIC_SHARING,
        "public_notes": USER_PERMISSIONS_NOTES_ALLOW_PUBLIC_SHARING,
    },
    "chat": {
        "controls": USER_PERMISSIONS_CHAT_CONTROLS,
        "valves": USER_PERMISSIONS_CHAT_VALVES,
        "system_prompt": USER_PERMISSIONS_CHAT_SYSTEM_PROMPT,
        "params": USER_PERMISSIONS_CHAT_PARAMS,
        "file_upload": USER_PERMISSIONS_CHAT_FILE_UPLOAD,
        "delete": USER_PERMISSIONS_CHAT_DELETE,
        "delete_message": USER_PERMISSIONS_CHAT_DELETE_MESSAGE,
        "continue_response": USER_PERMISSIONS_CHAT_CONTINUE_RESPONSE,
        "regenerate_response": USER_PERMISSIONS_CHAT_REGENERATE_RESPONSE,
        "rate_response": USER_PERMISSIONS_CHAT_RATE_RESPONSE,
        "edit": USER_PERMISSIONS_CHAT_EDIT,
        "share": USER_PERMISSIONS_CHAT_SHARE,
        "export": USER_PERMISSIONS_CHAT_EXPORT,
        "stt": USER_PERMISSIONS_CHAT_STT,
        "tts": USER_PERMISSIONS_CHAT_TTS,
        "call": USER_PERMISSIONS_CHAT_CALL,
        "multiple_models": USER_PERMISSIONS_CHAT_MULTIPLE_MODELS,
        "temporary": USER_PERMISSIONS_CHAT_TEMPORARY,
        "temporary_enforced": USER_PERMISSIONS_CHAT_TEMPORARY_ENFORCED,
    },
    "features": {
        "direct_tool_servers": USER_PERMISSIONS_FEATURES_DIRECT_TOOL_SERVERS,
        "web_search": USER_PERMISSIONS_FEATURES_WEB_SEARCH,
        "image_generation": USER_PERMISSIONS_FEATURES_IMAGE_GENERATION,
        "code_interpreter": USER_PERMISSIONS_FEATURES_CODE_INTERPRETER,
        "notes": USER_PERMISSIONS_FEATURES_NOTES,
    },
}

USER_PERMISSIONS = PersistentConfig(
    "USER_PERMISSIONS",
    "user.permissions",
    DEFAULT_USER_PERMISSIONS,
)

ENABLE_CHANNELS = PersistentConfig(
    "ENABLE_CHANNELS",
    "channels.enable",
    os.environ.get("ENABLE_CHANNELS", "False").lower() == "true",
)

ENABLE_NOTES = PersistentConfig(
    "ENABLE_NOTES",
    "notes.enable",
    os.environ.get("ENABLE_NOTES", "True").lower() == "true",
)

ENABLE_EVALUATION_ARENA_MODELS = PersistentConfig(
    "ENABLE_EVALUATION_ARENA_MODELS",
    "evaluation.arena.enable",
    os.environ.get("ENABLE_EVALUATION_ARENA_MODELS", "True").lower() == "true",
)
EVALUATION_ARENA_MODELS = PersistentConfig(
    "EVALUATION_ARENA_MODELS",
    "evaluation.arena.models",
    [],
)

DEFAULT_ARENA_MODEL = {
    "id": "arena-model",
    "name": "Arena Model",
    "meta": {
        "profile_image_url": "/favicon.png",
        "description": "Submit your questions to anonymous AI chatbots and vote on the best response.",
        "model_ids": None,
    },
}

WEBHOOK_URL = PersistentConfig(
    "WEBHOOK_URL", "webhook_url", os.environ.get("WEBHOOK_URL", "")
)

ENABLE_ADMIN_EXPORT = os.environ.get("ENABLE_ADMIN_EXPORT", "True").lower() == "true"

ENABLE_ADMIN_WORKSPACE_CONTENT_ACCESS = (
    os.environ.get("ENABLE_ADMIN_WORKSPACE_CONTENT_ACCESS", "True").lower() == "true"
)

BYPASS_ADMIN_ACCESS_CONTROL = (
    os.environ.get(
        "BYPASS_ADMIN_ACCESS_CONTROL",
        os.environ.get("ENABLE_ADMIN_WORKSPACE_CONTENT_ACCESS", "True"),
    ).lower()
    == "true"
)

ENABLE_ADMIN_CHAT_ACCESS = (
    os.environ.get("ENABLE_ADMIN_CHAT_ACCESS", "True").lower() == "true"
)

ENABLE_COMMUNITY_SHARING = PersistentConfig(
    "ENABLE_COMMUNITY_SHARING",
    "ui.enable_community_sharing",
    os.environ.get("ENABLE_COMMUNITY_SHARING", "True").lower() == "true",
)

ENABLE_MESSAGE_RATING = PersistentConfig(
    "ENABLE_MESSAGE_RATING",
    "ui.enable_message_rating",
    os.environ.get("ENABLE_MESSAGE_RATING", "True").lower() == "true",
)

ENABLE_USER_WEBHOOKS = PersistentConfig(
    "ENABLE_USER_WEBHOOKS",
    "ui.enable_user_webhooks",
    os.environ.get("ENABLE_USER_WEBHOOKS", "True").lower() == "true",
)

# FastAPI / AnyIO settings
THREAD_POOL_SIZE = os.getenv("THREAD_POOL_SIZE", None)

if THREAD_POOL_SIZE is not None and isinstance(THREAD_POOL_SIZE, str):
    try:
        THREAD_POOL_SIZE = int(THREAD_POOL_SIZE)
    except ValueError:
        log.warning(
            f"THREAD_POOL_SIZE is not a valid integer: {THREAD_POOL_SIZE}. Defaulting to None."
        )
        THREAD_POOL_SIZE = None


def validate_cors_origin(origin):
    parsed_url = urlparse(origin)

    # Check if the scheme is either http or https, or a custom scheme
    schemes = ["http", "https"] + CORS_ALLOW_CUSTOM_SCHEME
    if parsed_url.scheme not in schemes:
        raise ValueError(
            f"Invalid scheme in CORS_ALLOW_ORIGIN: '{origin}'. Only 'http' and 'https' and CORS_ALLOW_CUSTOM_SCHEME are allowed."
        )

    # Ensure that the netloc (domain + port) is present, indicating it's a valid URL
    if not parsed_url.netloc:
        raise ValueError(f"Invalid URL structure in CORS_ALLOW_ORIGIN: '{origin}'.")


# For production, you should only need one host as
# fastapi serves the svelte-kit built frontend and backend from the same host and port.
# To test CORS_ALLOW_ORIGIN locally, you can set something like
# CORS_ALLOW_ORIGIN=http://localhost:5173;http://localhost:8080
# in your .env file depending on your frontend port, 5173 in this case.
CORS_ALLOW_ORIGIN = os.environ.get("CORS_ALLOW_ORIGIN", "*").split(";")

# Allows custom URL schemes (e.g., app://) to be used as origins for CORS.
# Useful for local development or desktop clients with schemes like app:// or other custom protocols.
# Provide a semicolon-separated list of allowed schemes in the environment variable CORS_ALLOW_CUSTOM_SCHEMES.
CORS_ALLOW_CUSTOM_SCHEME = os.environ.get("CORS_ALLOW_CUSTOM_SCHEME", "").split(";")

if CORS_ALLOW_ORIGIN == ["*"]:
    log.warning(
        "\n\nWARNING: CORS_ALLOW_ORIGIN IS SET TO '*' - NOT RECOMMENDED FOR PRODUCTION DEPLOYMENTS.\n"
    )
else:
    # You have to pick between a single wildcard or a list of origins.
    # Doing both will result in CORS errors in the browser.
    for origin in CORS_ALLOW_ORIGIN:
        validate_cors_origin(origin)


class BannerModel(BaseModel):
    id: str
    type: str
    title: Optional[str] = None
    content: str
    dismissible: bool
    timestamp: int


try:
    banners = json.loads(os.environ.get("WEBUI_BANNERS", "[]"))
    banners = [BannerModel(**banner) for banner in banners]
except Exception as e:
    log.exception(f"Error loading WEBUI_BANNERS: {e}")
    banners = []

WEBUI_BANNERS = PersistentConfig("WEBUI_BANNERS", "ui.banners", banners)


SHOW_ADMIN_DETAILS = PersistentConfig(
    "SHOW_ADMIN_DETAILS",
    "auth.admin.show",
    os.environ.get("SHOW_ADMIN_DETAILS", "true").lower() == "true",
)

ADMIN_EMAIL = PersistentConfig(
    "ADMIN_EMAIL",
    "auth.admin.email",
    os.environ.get("ADMIN_EMAIL", None),
)


####################################
# TASKS
####################################


TASK_MODEL = PersistentConfig(
    "TASK_MODEL",
    "task.model.default",
    os.environ.get("TASK_MODEL", ""),
)

TASK_MODEL_EXTERNAL = PersistentConfig(
    "TASK_MODEL_EXTERNAL",
    "task.model.external",
    os.environ.get("TASK_MODEL_EXTERNAL", ""),
)

TITLE_GENERATION_PROMPT_TEMPLATE = PersistentConfig(
    "TITLE_GENERATION_PROMPT_TEMPLATE",
    "task.title.prompt_template",
    os.environ.get("TITLE_GENERATION_PROMPT_TEMPLATE", ""),
)

DEFAULT_TITLE_GENERATION_PROMPT_TEMPLATE = """### Task:
Generate a concise, 3-5 word title with an emoji summarizing the chat history.
### Guidelines:
- The title should clearly represent the main theme or subject of the conversation.
- Use emojis that enhance understanding of the topic, but avoid quotation marks or special formatting.
- Write the title in the chat's primary language; default to English if multilingual.
- Prioritize accuracy over excessive creativity; keep it clear and simple.
- Your entire response must consist solely of the JSON object, without any introductory or concluding text.
- The output must be a single, raw JSON object, without any markdown code fences or other encapsulating text.
- Ensure no conversational text, affirmations, or explanations precede or follow the raw JSON output, as this will cause direct parsing failure.
### Output:
JSON format: { "title": "your concise title here" }
### Examples:
- { "title": "📉 Stock Market Trends" },
- { "title": "🍪 Perfect Chocolate Chip Recipe" },
- { "title": "Evolution of Music Streaming" },
- { "title": "Remote Work Productivity Tips" },
- { "title": "Artificial Intelligence in Healthcare" },
- { "title": "🎮 Video Game Development Insights" }
### Chat History:
<chat_history>
{{MESSAGES:END:2}}
</chat_history>"""

TAGS_GENERATION_PROMPT_TEMPLATE = PersistentConfig(
    "TAGS_GENERATION_PROMPT_TEMPLATE",
    "task.tags.prompt_template",
    os.environ.get("TAGS_GENERATION_PROMPT_TEMPLATE", ""),
)

DEFAULT_TAGS_GENERATION_PROMPT_TEMPLATE = """### Task:
Generate 1-3 broad tags categorizing the main themes of the chat history, along with 1-3 more specific subtopic tags.

### Guidelines:
- Start with high-level domains (e.g. Science, Technology, Philosophy, Arts, Politics, Business, Health, Sports, Entertainment, Education)
- Consider including relevant subfields/subdomains if they are strongly represented throughout the conversation
- If content is too short (less than 3 messages) or too diverse, use only ["General"]
- Use the chat's primary language; default to English if multilingual
- Prioritize accuracy over specificity

### Output:
JSON format: { "tags": ["tag1", "tag2", "tag3"] }

### Chat History:
<chat_history>
{{MESSAGES:END:6}}
</chat_history>"""

IMAGE_PROMPT_GENERATION_PROMPT_TEMPLATE = PersistentConfig(
    "IMAGE_PROMPT_GENERATION_PROMPT_TEMPLATE",
    "task.image.prompt_template",
    os.environ.get("IMAGE_PROMPT_GENERATION_PROMPT_TEMPLATE", ""),
)

DEFAULT_IMAGE_PROMPT_GENERATION_PROMPT_TEMPLATE = """### Task:
Generate a detailed prompt for am image generation task based on the given language and context. Describe the image as if you were explaining it to someone who cannot see it. Include relevant details, colors, shapes, and any other important elements.

### Guidelines:
- Be descriptive and detailed, focusing on the most important aspects of the image.
- Avoid making assumptions or adding information not present in the image.
- Use the chat's primary language; default to English if multilingual.
- If the image is too complex, focus on the most prominent elements.

### Output:
Strictly return in JSON format:
{
    "prompt": "Your detailed description here."
}

### Chat History:
<chat_history>
{{MESSAGES:END:6}}
</chat_history>"""


FOLLOW_UP_GENERATION_PROMPT_TEMPLATE = PersistentConfig(
    "FOLLOW_UP_GENERATION_PROMPT_TEMPLATE",
    "task.follow_up.prompt_template",
    os.environ.get("FOLLOW_UP_GENERATION_PROMPT_TEMPLATE", ""),
)

DEFAULT_FOLLOW_UP_GENERATION_PROMPT_TEMPLATE = """### Task:
Suggest 3-5 relevant follow-up questions or prompts that the user might naturally ask next in this conversation as a **user**, based on the chat history, to help continue or deepen the discussion.
### Guidelines:
- Write all follow-up questions from the user’s point of view, directed to the assistant.
- Make questions concise, clear, and directly related to the discussed topic(s).
- Only suggest follow-ups that make sense given the chat content and do not repeat what was already covered.
- If the conversation is very short or not specific, suggest more general (but relevant) follow-ups the user might ask.
- Use the conversation's primary language; default to English if multilingual.
- Response must be a JSON array of strings, no extra text or formatting.
### Output:
JSON format: { "follow_ups": ["Question 1?", "Question 2?", "Question 3?"] }
### Chat History:
<chat_history>
{{MESSAGES:END:6}}
</chat_history>"""

ENABLE_FOLLOW_UP_GENERATION = PersistentConfig(
    "ENABLE_FOLLOW_UP_GENERATION",
    "task.follow_up.enable",
    os.environ.get("ENABLE_FOLLOW_UP_GENERATION", "True").lower() == "true",
)

ENABLE_TAGS_GENERATION = PersistentConfig(
    "ENABLE_TAGS_GENERATION",
    "task.tags.enable",
    os.environ.get("ENABLE_TAGS_GENERATION", "True").lower() == "true",
)

ENABLE_TITLE_GENERATION = PersistentConfig(
    "ENABLE_TITLE_GENERATION",
    "task.title.enable",
    os.environ.get("ENABLE_TITLE_GENERATION", "True").lower() == "true",
)


ENABLE_SEARCH_QUERY_GENERATION = PersistentConfig(
    "ENABLE_SEARCH_QUERY_GENERATION",
    "task.query.search.enable",
    os.environ.get("ENABLE_SEARCH_QUERY_GENERATION", "True").lower() == "true",
)

ENABLE_RETRIEVAL_QUERY_GENERATION = PersistentConfig(
    "ENABLE_RETRIEVAL_QUERY_GENERATION",
    "task.query.retrieval.enable",
    os.environ.get("ENABLE_RETRIEVAL_QUERY_GENERATION", "True").lower() == "true",
)


QUERY_GENERATION_PROMPT_TEMPLATE = PersistentConfig(
    "QUERY_GENERATION_PROMPT_TEMPLATE",
    "task.query.prompt_template",
    os.environ.get("QUERY_GENERATION_PROMPT_TEMPLATE", ""),
)

DEFAULT_QUERY_GENERATION_PROMPT_TEMPLATE = """### Task:
Analyze the chat history to determine the necessity of generating search queries, in the given language. By default, **prioritize generating 1-3 broad and relevant search queries** unless it is absolutely certain that no additional information is required. The aim is to retrieve comprehensive, updated, and valuable information even with minimal uncertainty. If no search is unequivocally needed, return an empty list.

### Guidelines:
- Respond **EXCLUSIVELY** with a JSON object. Any form of extra commentary, explanation, or additional text is strictly prohibited.
- When generating search queries, respond in the format: { "queries": ["query1", "query2"] }, ensuring each query is distinct, concise, and relevant to the topic.
- If and only if it is entirely certain that no useful results can be retrieved by a search, return: { "queries": [] }.
- Err on the side of suggesting search queries if there is **any chance** they might provide useful or updated information.
- Be concise and focused on composing high-quality search queries, avoiding unnecessary elaboration, commentary, or assumptions.
- Today's date is: {{CURRENT_DATE}}.
- Always prioritize providing actionable and broad queries that maximize informational coverage.

### Output:
Strictly return in JSON format: 
{
  "queries": ["query1", "query2"]
}

### Chat History:
<chat_history>
{{MESSAGES:END:6}}
</chat_history>
"""

ENABLE_AUTOCOMPLETE_GENERATION = PersistentConfig(
    "ENABLE_AUTOCOMPLETE_GENERATION",
    "task.autocomplete.enable",
    os.environ.get("ENABLE_AUTOCOMPLETE_GENERATION", "False").lower() == "true",
)

AUTOCOMPLETE_GENERATION_INPUT_MAX_LENGTH = PersistentConfig(
    "AUTOCOMPLETE_GENERATION_INPUT_MAX_LENGTH",
    "task.autocomplete.input_max_length",
    int(os.environ.get("AUTOCOMPLETE_GENERATION_INPUT_MAX_LENGTH", "-1")),
)

AUTOCOMPLETE_GENERATION_PROMPT_TEMPLATE = PersistentConfig(
    "AUTOCOMPLETE_GENERATION_PROMPT_TEMPLATE",
    "task.autocomplete.prompt_template",
    os.environ.get("AUTOCOMPLETE_GENERATION_PROMPT_TEMPLATE", ""),
)


DEFAULT_AUTOCOMPLETE_GENERATION_PROMPT_TEMPLATE = """### Task:
You are an autocompletion system. Continue the text in `<text>` based on the **completion type** in `<type>` and the given language.  

### **Instructions**:
1. Analyze `<text>` for context and meaning.  
2. Use `<type>` to guide your output:  
   - **General**: Provide a natural, concise continuation.  
   - **Search Query**: Complete as if generating a realistic search query.  
3. Start as if you are directly continuing `<text>`. Do **not** repeat, paraphrase, or respond as a model. Simply complete the text.  
4. Ensure the continuation:
   - Flows naturally from `<text>`.  
   - Avoids repetition, overexplaining, or unrelated ideas.  
5. If unsure, return: `{ "text": "" }`.  

### **Output Rules**:
- Respond only in JSON format: `{ "text": "<your_completion>" }`.

### **Examples**:
#### Example 1:  
Input:  
<type>General</type>  
<text>The sun was setting over the horizon, painting the sky</text>  
Output:  
{ "text": "with vibrant shades of orange and pink." }

#### Example 2:  
Input:  
<type>Search Query</type>  
<text>Top-rated restaurants in</text>  
Output:  
{ "text": "New York City for Italian cuisine." }  

---
### Context:
<chat_history>
{{MESSAGES:END:6}}
</chat_history>
<type>{{TYPE}}</type>  
<text>{{PROMPT}}</text>  
#### Output:
"""

TOOLS_FUNCTION_CALLING_PROMPT_TEMPLATE = PersistentConfig(
    "TOOLS_FUNCTION_CALLING_PROMPT_TEMPLATE",
    "task.tools.prompt_template",
    os.environ.get("TOOLS_FUNCTION_CALLING_PROMPT_TEMPLATE", ""),
)


DEFAULT_TOOLS_FUNCTION_CALLING_PROMPT_TEMPLATE = """Available Tools: {{TOOLS}}

Your task is to choose and return the correct tool(s) from the list of available tools based on the query. Follow these guidelines:

- Return only the JSON object, without any additional text or explanation.

- If no tools match the query, return an empty array: 
   {
     "tool_calls": []
   }

- If one or more tools match the query, construct a JSON response containing a "tool_calls" array with objects that include:
   - "name": The tool's name.
   - "parameters": A dictionary of required parameters and their corresponding values.

The format for the JSON response is strictly:
{
  "tool_calls": [
    {"name": "toolName1", "parameters": {"key1": "value1"}},
    {"name": "toolName2", "parameters": {"key2": "value2"}}
  ]
}"""


DEFAULT_EMOJI_GENERATION_PROMPT_TEMPLATE = """Your task is to reflect the speaker's likely facial expression through a fitting emoji. Interpret emotions from the message and reflect their facial expression using fitting, diverse emojis (e.g., 😊, 😢, 😡, 😱).

Message: ```{{prompt}}```"""

DEFAULT_MOA_GENERATION_PROMPT_TEMPLATE = """You have been provided with a set of responses from various models to the latest user query: "{{prompt}}"

Your task is to synthesize these responses into a single, high-quality response. It is crucial to critically evaluate the information provided in these responses, recognizing that some of it may be biased or incorrect. Your response should not simply replicate the given answers but should offer a refined, accurate, and comprehensive reply to the instruction. Ensure your response is well-structured, coherent, and adheres to the highest standards of accuracy and reliability.

Responses from models: {{responses}}"""


####################################
# Code Interpreter
####################################

ENABLE_CODE_EXECUTION = PersistentConfig(
    "ENABLE_CODE_EXECUTION",
    "code_execution.enable",
    os.environ.get("ENABLE_CODE_EXECUTION", "True").lower() == "true",
)

CODE_EXECUTION_ENGINE = PersistentConfig(
    "CODE_EXECUTION_ENGINE",
    "code_execution.engine",
    os.environ.get("CODE_EXECUTION_ENGINE", "pyodide"),
)

CODE_EXECUTION_JUPYTER_URL = PersistentConfig(
    "CODE_EXECUTION_JUPYTER_URL",
    "code_execution.jupyter.url",
    os.environ.get("CODE_EXECUTION_JUPYTER_URL", ""),
)

CODE_EXECUTION_JUPYTER_AUTH = PersistentConfig(
    "CODE_EXECUTION_JUPYTER_AUTH",
    "code_execution.jupyter.auth",
    os.environ.get("CODE_EXECUTION_JUPYTER_AUTH", ""),
)

CODE_EXECUTION_JUPYTER_AUTH_TOKEN = PersistentConfig(
    "CODE_EXECUTION_JUPYTER_AUTH_TOKEN",
    "code_execution.jupyter.auth_token",
    os.environ.get("CODE_EXECUTION_JUPYTER_AUTH_TOKEN", ""),
)


CODE_EXECUTION_JUPYTER_AUTH_PASSWORD = PersistentConfig(
    "CODE_EXECUTION_JUPYTER_AUTH_PASSWORD",
    "code_execution.jupyter.auth_password",
    os.environ.get("CODE_EXECUTION_JUPYTER_AUTH_PASSWORD", ""),
)

CODE_EXECUTION_JUPYTER_TIMEOUT = PersistentConfig(
    "CODE_EXECUTION_JUPYTER_TIMEOUT",
    "code_execution.jupyter.timeout",
    int(os.environ.get("CODE_EXECUTION_JUPYTER_TIMEOUT", "60")),
)

ENABLE_CODE_INTERPRETER = PersistentConfig(
    "ENABLE_CODE_INTERPRETER",
    "code_interpreter.enable",
    os.environ.get("ENABLE_CODE_INTERPRETER", "True").lower() == "true",
)

CODE_INTERPRETER_ENGINE = PersistentConfig(
    "CODE_INTERPRETER_ENGINE",
    "code_interpreter.engine",
    os.environ.get("CODE_INTERPRETER_ENGINE", "pyodide"),
)

CODE_INTERPRETER_PROMPT_TEMPLATE = PersistentConfig(
    "CODE_INTERPRETER_PROMPT_TEMPLATE",
    "code_interpreter.prompt_template",
    os.environ.get("CODE_INTERPRETER_PROMPT_TEMPLATE", ""),
)

CODE_INTERPRETER_JUPYTER_URL = PersistentConfig(
    "CODE_INTERPRETER_JUPYTER_URL",
    "code_interpreter.jupyter.url",
    os.environ.get(
        "CODE_INTERPRETER_JUPYTER_URL", os.environ.get("CODE_EXECUTION_JUPYTER_URL", "")
    ),
)

CODE_INTERPRETER_JUPYTER_AUTH = PersistentConfig(
    "CODE_INTERPRETER_JUPYTER_AUTH",
    "code_interpreter.jupyter.auth",
    os.environ.get(
        "CODE_INTERPRETER_JUPYTER_AUTH",
        os.environ.get("CODE_EXECUTION_JUPYTER_AUTH", ""),
    ),
)

CODE_INTERPRETER_JUPYTER_AUTH_TOKEN = PersistentConfig(
    "CODE_INTERPRETER_JUPYTER_AUTH_TOKEN",
    "code_interpreter.jupyter.auth_token",
    os.environ.get(
        "CODE_INTERPRETER_JUPYTER_AUTH_TOKEN",
        os.environ.get("CODE_EXECUTION_JUPYTER_AUTH_TOKEN", ""),
    ),
)


CODE_INTERPRETER_JUPYTER_AUTH_PASSWORD = PersistentConfig(
    "CODE_INTERPRETER_JUPYTER_AUTH_PASSWORD",
    "code_interpreter.jupyter.auth_password",
    os.environ.get(
        "CODE_INTERPRETER_JUPYTER_AUTH_PASSWORD",
        os.environ.get("CODE_EXECUTION_JUPYTER_AUTH_PASSWORD", ""),
    ),
)

CODE_INTERPRETER_JUPYTER_TIMEOUT = PersistentConfig(
    "CODE_INTERPRETER_JUPYTER_TIMEOUT",
    "code_interpreter.jupyter.timeout",
    int(
        os.environ.get(
            "CODE_INTERPRETER_JUPYTER_TIMEOUT",
            os.environ.get("CODE_EXECUTION_JUPYTER_TIMEOUT", "60"),
        )
    ),
)

CODE_INTERPRETER_BLOCKED_MODULES = [
    library.strip()
    for library in os.environ.get("CODE_INTERPRETER_BLOCKED_MODULES", "").split(",")
    if library.strip()
]

DEFAULT_CODE_INTERPRETER_PROMPT = """
#### Tools Available

1. **Code Interpreter**: `<code_interpreter type="code" lang="python"></code_interpreter>`
   - You have access to a Python shell that runs directly in the user's browser, enabling fast execution of code for analysis, calculations, or problem-solving.  Use it in this response.
   - The Python code you write can incorporate a wide array of libraries, handle data manipulation or visualization, perform API calls for web-related tasks, or tackle virtually any computational challenge. Use this flexibility to **think outside the box, craft elegant solutions, and harness Python's full potential**.
   - To use it, **you must enclose your code within `<code_interpreter type="code" lang="python">` XML tags** and stop right away. If you don't, the code won't execute. 
   - When writing code in the code_interpreter XML tag, Do NOT use the triple backticks code block for markdown formatting, example: ```py # python code ``` will cause an error because it is markdown formatting, it is not python code.
   - When coding, **always aim to print meaningful outputs** (e.g., results, tables, summaries, or visuals) to better interpret and verify the findings. Avoid relying on implicit outputs; prioritize explicit and clear print statements so the results are effectively communicated to the user.  
   - After obtaining the printed output, **always provide a concise analysis, interpretation, or next steps to help the user understand the findings or refine the outcome further.**  
   - If the results are unclear, unexpected, or require validation, refine the code and execute it again as needed. Always aim to deliver meaningful insights from the results, iterating if necessary.  
   - **If a link to an image, audio, or any file is provided in markdown format in the output, ALWAYS regurgitate word for word, explicitly display it as part of the response to ensure the user can access it easily, do NOT change the link.**
   - All responses should be communicated in the chat's primary language, ensuring seamless understanding. If the chat is multilingual, default to English for clarity.

Ensure that the tools are effectively utilized to achieve the highest-quality analysis for the user."""


####################################
# Vector Database
####################################

VECTOR_DB = os.environ.get("VECTOR_DB", "chroma")

# Chroma
CHROMA_DATA_PATH = f"{DATA_DIR}/vector_db"

if VECTOR_DB == "chroma":
    import chromadb

    CHROMA_TENANT = os.environ.get("CHROMA_TENANT", chromadb.DEFAULT_TENANT)
    CHROMA_DATABASE = os.environ.get("CHROMA_DATABASE", chromadb.DEFAULT_DATABASE)
    CHROMA_HTTP_HOST = os.environ.get("CHROMA_HTTP_HOST", "")
    CHROMA_HTTP_PORT = int(os.environ.get("CHROMA_HTTP_PORT", "8000"))
    CHROMA_CLIENT_AUTH_PROVIDER = os.environ.get("CHROMA_CLIENT_AUTH_PROVIDER", "")
    CHROMA_CLIENT_AUTH_CREDENTIALS = os.environ.get(
        "CHROMA_CLIENT_AUTH_CREDENTIALS", ""
    )
    # Comma-separated list of header=value pairs
    CHROMA_HTTP_HEADERS = os.environ.get("CHROMA_HTTP_HEADERS", "")
    if CHROMA_HTTP_HEADERS:
        CHROMA_HTTP_HEADERS = dict(
            [pair.split("=") for pair in CHROMA_HTTP_HEADERS.split(",")]
        )
    else:
        CHROMA_HTTP_HEADERS = None
    CHROMA_HTTP_SSL = os.environ.get("CHROMA_HTTP_SSL", "false").lower() == "true"
# this uses the model defined in the Dockerfile ENV variable. If you dont use docker or docker based deployments such as k8s, the default embedding model will be used (sentence-transformers/all-MiniLM-L6-v2)

# Milvus
MILVUS_URI = os.environ.get("MILVUS_URI", f"{DATA_DIR}/vector_db/milvus.db")
MILVUS_DB = os.environ.get("MILVUS_DB", "default")
MILVUS_TOKEN = os.environ.get("MILVUS_TOKEN", None)
MILVUS_INDEX_TYPE = os.environ.get("MILVUS_INDEX_TYPE", "HNSW")
MILVUS_METRIC_TYPE = os.environ.get("MILVUS_METRIC_TYPE", "COSINE")
MILVUS_HNSW_M = int(os.environ.get("MILVUS_HNSW_M", "16"))
MILVUS_HNSW_EFCONSTRUCTION = int(os.environ.get("MILVUS_HNSW_EFCONSTRUCTION", "100"))
MILVUS_IVF_FLAT_NLIST = int(os.environ.get("MILVUS_IVF_FLAT_NLIST", "128"))
MILVUS_DISKANN_MAX_DEGREE = int(os.environ.get("MILVUS_DISKANN_MAX_DEGREE", "56"))
MILVUS_DISKANN_SEARCH_LIST_SIZE = int(
    os.environ.get("MILVUS_DISKANN_SEARCH_LIST_SIZE", "100")
)
ENABLE_MILVUS_MULTITENANCY_MODE = (
    os.environ.get("ENABLE_MILVUS_MULTITENANCY_MODE", "true").lower() == "true"
)
# Hyphens not allowed, need to use underscores in collection names
MILVUS_COLLECTION_PREFIX = os.environ.get("MILVUS_COLLECTION_PREFIX", "open_webui")

# Qdrant
QDRANT_URI = os.environ.get("QDRANT_URI", None)
QDRANT_API_KEY = os.environ.get("QDRANT_API_KEY", None)
QDRANT_ON_DISK = os.environ.get("QDRANT_ON_DISK", "false").lower() == "true"
QDRANT_PREFER_GRPC = os.environ.get("QDRANT_PREFER_GRPC", "false").lower() == "true"
QDRANT_GRPC_PORT = int(os.environ.get("QDRANT_GRPC_PORT", "6334"))
QDRANT_TIMEOUT = int(os.environ.get("QDRANT_TIMEOUT", "5"))
QDRANT_HNSW_M = int(os.environ.get("QDRANT_HNSW_M", "16"))
ENABLE_QDRANT_MULTITENANCY_MODE = (
    os.environ.get("ENABLE_QDRANT_MULTITENANCY_MODE", "true").lower() == "true"
)
QDRANT_COLLECTION_PREFIX = os.environ.get("QDRANT_COLLECTION_PREFIX", "open-webui")

# OpenSearch
OPENSEARCH_URI = os.environ.get("OPENSEARCH_URI", "https://localhost:9200")
OPENSEARCH_SSL = os.environ.get("OPENSEARCH_SSL", "true").lower() == "true"
OPENSEARCH_CERT_VERIFY = (
    os.environ.get("OPENSEARCH_CERT_VERIFY", "false").lower() == "true"
)
OPENSEARCH_USERNAME = os.environ.get("OPENSEARCH_USERNAME", None)
OPENSEARCH_PASSWORD = os.environ.get("OPENSEARCH_PASSWORD", None)

# ElasticSearch
ELASTICSEARCH_URL = os.environ.get("ELASTICSEARCH_URL", "https://localhost:9200")
ELASTICSEARCH_CA_CERTS = os.environ.get("ELASTICSEARCH_CA_CERTS", None)
ELASTICSEARCH_API_KEY = os.environ.get("ELASTICSEARCH_API_KEY", None)
ELASTICSEARCH_USERNAME = os.environ.get("ELASTICSEARCH_USERNAME", None)
ELASTICSEARCH_PASSWORD = os.environ.get("ELASTICSEARCH_PASSWORD", None)
ELASTICSEARCH_CLOUD_ID = os.environ.get("ELASTICSEARCH_CLOUD_ID", None)
SSL_ASSERT_FINGERPRINT = os.environ.get("SSL_ASSERT_FINGERPRINT", None)
ELASTICSEARCH_INDEX_PREFIX = os.environ.get(
    "ELASTICSEARCH_INDEX_PREFIX", "open_webui_collections"
)
# Pgvector
PGVECTOR_DB_URL = os.environ.get("PGVECTOR_DB_URL", DATABASE_URL)
if VECTOR_DB == "pgvector" and not PGVECTOR_DB_URL.startswith("postgres"):
    raise ValueError(
        "Pgvector requires setting PGVECTOR_DB_URL or using Postgres with vector extension as the primary database."
    )
PGVECTOR_INITIALIZE_MAX_VECTOR_LENGTH = int(
    os.environ.get("PGVECTOR_INITIALIZE_MAX_VECTOR_LENGTH", "1536")
)

PGVECTOR_CREATE_EXTENSION = (
    os.getenv("PGVECTOR_CREATE_EXTENSION", "true").lower() == "true"
)
PGVECTOR_PGCRYPTO = os.getenv("PGVECTOR_PGCRYPTO", "false").lower() == "true"
PGVECTOR_PGCRYPTO_KEY = os.getenv("PGVECTOR_PGCRYPTO_KEY", None)
if PGVECTOR_PGCRYPTO and not PGVECTOR_PGCRYPTO_KEY:
    raise ValueError(
        "PGVECTOR_PGCRYPTO is enabled but PGVECTOR_PGCRYPTO_KEY is not set. Please provide a valid key."
    )


PGVECTOR_POOL_SIZE = os.environ.get("PGVECTOR_POOL_SIZE", None)

if PGVECTOR_POOL_SIZE != None:
    try:
        PGVECTOR_POOL_SIZE = int(PGVECTOR_POOL_SIZE)
    except Exception:
        PGVECTOR_POOL_SIZE = None

PGVECTOR_POOL_MAX_OVERFLOW = os.environ.get("PGVECTOR_POOL_MAX_OVERFLOW", 0)

if PGVECTOR_POOL_MAX_OVERFLOW == "":
    PGVECTOR_POOL_MAX_OVERFLOW = 0
else:
    try:
        PGVECTOR_POOL_MAX_OVERFLOW = int(PGVECTOR_POOL_MAX_OVERFLOW)
    except Exception:
        PGVECTOR_POOL_MAX_OVERFLOW = 0

PGVECTOR_POOL_TIMEOUT = os.environ.get("PGVECTOR_POOL_TIMEOUT", 30)

if PGVECTOR_POOL_TIMEOUT == "":
    PGVECTOR_POOL_TIMEOUT = 30
else:
    try:
        PGVECTOR_POOL_TIMEOUT = int(PGVECTOR_POOL_TIMEOUT)
    except Exception:
        PGVECTOR_POOL_TIMEOUT = 30

PGVECTOR_POOL_RECYCLE = os.environ.get("PGVECTOR_POOL_RECYCLE", 3600)

if PGVECTOR_POOL_RECYCLE == "":
    PGVECTOR_POOL_RECYCLE = 3600
else:
    try:
        PGVECTOR_POOL_RECYCLE = int(PGVECTOR_POOL_RECYCLE)
    except Exception:
        PGVECTOR_POOL_RECYCLE = 3600

# Pinecone
PINECONE_API_KEY = os.environ.get("PINECONE_API_KEY", None)
PINECONE_ENVIRONMENT = os.environ.get("PINECONE_ENVIRONMENT", None)
PINECONE_INDEX_NAME = os.getenv("PINECONE_INDEX_NAME", "open-webui-index")
PINECONE_DIMENSION = int(os.getenv("PINECONE_DIMENSION", 1536))  # or 3072, 1024, 768
PINECONE_METRIC = os.getenv("PINECONE_METRIC", "cosine")
PINECONE_CLOUD = os.getenv("PINECONE_CLOUD", "aws")  # or "gcp" or "azure"

# ORACLE23AI (Oracle23ai Vector Search)

ORACLE_DB_USE_WALLET = os.environ.get("ORACLE_DB_USE_WALLET", "false").lower() == "true"
ORACLE_DB_USER = os.environ.get("ORACLE_DB_USER", None)  #
ORACLE_DB_PASSWORD = os.environ.get("ORACLE_DB_PASSWORD", None)  #
ORACLE_DB_DSN = os.environ.get("ORACLE_DB_DSN", None)  #
ORACLE_WALLET_DIR = os.environ.get("ORACLE_WALLET_DIR", None)
ORACLE_WALLET_PASSWORD = os.environ.get("ORACLE_WALLET_PASSWORD", None)
ORACLE_VECTOR_LENGTH = os.environ.get("ORACLE_VECTOR_LENGTH", 768)

ORACLE_DB_POOL_MIN = int(os.environ.get("ORACLE_DB_POOL_MIN", 2))
ORACLE_DB_POOL_MAX = int(os.environ.get("ORACLE_DB_POOL_MAX", 10))
ORACLE_DB_POOL_INCREMENT = int(os.environ.get("ORACLE_DB_POOL_INCREMENT", 1))


if VECTOR_DB == "oracle23ai":
    if not ORACLE_DB_USER or not ORACLE_DB_PASSWORD or not ORACLE_DB_DSN:
        raise ValueError(
            "Oracle23ai requires setting ORACLE_DB_USER, ORACLE_DB_PASSWORD, and ORACLE_DB_DSN."
        )
    if ORACLE_DB_USE_WALLET and (not ORACLE_WALLET_DIR or not ORACLE_WALLET_PASSWORD):
        raise ValueError(
            "Oracle23ai requires setting ORACLE_WALLET_DIR and ORACLE_WALLET_PASSWORD when using wallet authentication."
        )

log.info(f"VECTOR_DB: {VECTOR_DB}")

# S3 Vector
S3_VECTOR_BUCKET_NAME = os.environ.get("S3_VECTOR_BUCKET_NAME", None)
S3_VECTOR_REGION = os.environ.get("S3_VECTOR_REGION", None)

####################################
# Information Retrieval (RAG)
####################################


# If configured, Google Drive will be available as an upload option.
ENABLE_GOOGLE_DRIVE_INTEGRATION = PersistentConfig(
    "ENABLE_GOOGLE_DRIVE_INTEGRATION",
    "google_drive.enable",
    os.getenv("ENABLE_GOOGLE_DRIVE_INTEGRATION", "False").lower() == "true",
)

GOOGLE_DRIVE_CLIENT_ID = PersistentConfig(
    "GOOGLE_DRIVE_CLIENT_ID",
    "google_drive.client_id",
    os.environ.get("GOOGLE_DRIVE_CLIENT_ID", ""),
)

GOOGLE_DRIVE_API_KEY = PersistentConfig(
    "GOOGLE_DRIVE_API_KEY",
    "google_drive.api_key",
    os.environ.get("GOOGLE_DRIVE_API_KEY", ""),
)

ENABLE_ONEDRIVE_INTEGRATION = PersistentConfig(
    "ENABLE_ONEDRIVE_INTEGRATION",
    "onedrive.enable",
    os.getenv("ENABLE_ONEDRIVE_INTEGRATION", "False").lower() == "true",
)


ENABLE_ONEDRIVE_PERSONAL = (
    os.environ.get("ENABLE_ONEDRIVE_PERSONAL", "True").lower() == "true"
)
ENABLE_ONEDRIVE_BUSINESS = (
    os.environ.get("ENABLE_ONEDRIVE_BUSINESS", "True").lower() == "true"
)

ONEDRIVE_CLIENT_ID = os.environ.get("ONEDRIVE_CLIENT_ID", "")
ONEDRIVE_CLIENT_ID_PERSONAL = os.environ.get(
    "ONEDRIVE_CLIENT_ID_PERSONAL", ONEDRIVE_CLIENT_ID
)
ONEDRIVE_CLIENT_ID_BUSINESS = os.environ.get(
    "ONEDRIVE_CLIENT_ID_BUSINESS", ONEDRIVE_CLIENT_ID
)

ONEDRIVE_SHAREPOINT_URL = PersistentConfig(
    "ONEDRIVE_SHAREPOINT_URL",
    "onedrive.sharepoint_url",
    os.environ.get("ONEDRIVE_SHAREPOINT_URL", ""),
)

ONEDRIVE_SHAREPOINT_TENANT_ID = PersistentConfig(
    "ONEDRIVE_SHAREPOINT_TENANT_ID",
    "onedrive.sharepoint_tenant_id",
    os.environ.get("ONEDRIVE_SHAREPOINT_TENANT_ID", ""),
)

# RAG Content Extraction
CONTENT_EXTRACTION_ENGINE = PersistentConfig(
    "CONTENT_EXTRACTION_ENGINE",
    "rag.CONTENT_EXTRACTION_ENGINE",
    os.environ.get("CONTENT_EXTRACTION_ENGINE", "").lower(),
)

DATALAB_MARKER_API_KEY = PersistentConfig(
    "DATALAB_MARKER_API_KEY",
    "rag.datalab_marker_api_key",
    os.environ.get("DATALAB_MARKER_API_KEY", ""),
)

DATALAB_MARKER_API_BASE_URL = PersistentConfig(
    "DATALAB_MARKER_API_BASE_URL",
    "rag.datalab_marker_api_base_url",
    os.environ.get("DATALAB_MARKER_API_BASE_URL", ""),
)

DATALAB_MARKER_ADDITIONAL_CONFIG = PersistentConfig(
    "DATALAB_MARKER_ADDITIONAL_CONFIG",
    "rag.datalab_marker_additional_config",
    os.environ.get("DATALAB_MARKER_ADDITIONAL_CONFIG", ""),
)

DATALAB_MARKER_USE_LLM = PersistentConfig(
    "DATALAB_MARKER_USE_LLM",
    "rag.DATALAB_MARKER_USE_LLM",
    os.environ.get("DATALAB_MARKER_USE_LLM", "false").lower() == "true",
)

DATALAB_MARKER_SKIP_CACHE = PersistentConfig(
    "DATALAB_MARKER_SKIP_CACHE",
    "rag.datalab_marker_skip_cache",
    os.environ.get("DATALAB_MARKER_SKIP_CACHE", "false").lower() == "true",
)

DATALAB_MARKER_FORCE_OCR = PersistentConfig(
    "DATALAB_MARKER_FORCE_OCR",
    "rag.datalab_marker_force_ocr",
    os.environ.get("DATALAB_MARKER_FORCE_OCR", "false").lower() == "true",
)

DATALAB_MARKER_PAGINATE = PersistentConfig(
    "DATALAB_MARKER_PAGINATE",
    "rag.datalab_marker_paginate",
    os.environ.get("DATALAB_MARKER_PAGINATE", "false").lower() == "true",
)

DATALAB_MARKER_STRIP_EXISTING_OCR = PersistentConfig(
    "DATALAB_MARKER_STRIP_EXISTING_OCR",
    "rag.datalab_marker_strip_existing_ocr",
    os.environ.get("DATALAB_MARKER_STRIP_EXISTING_OCR", "false").lower() == "true",
)

DATALAB_MARKER_DISABLE_IMAGE_EXTRACTION = PersistentConfig(
    "DATALAB_MARKER_DISABLE_IMAGE_EXTRACTION",
    "rag.datalab_marker_disable_image_extraction",
    os.environ.get("DATALAB_MARKER_DISABLE_IMAGE_EXTRACTION", "false").lower()
    == "true",
)

DATALAB_MARKER_FORMAT_LINES = PersistentConfig(
    "DATALAB_MARKER_FORMAT_LINES",
    "rag.datalab_marker_format_lines",
    os.environ.get("DATALAB_MARKER_FORMAT_LINES", "false").lower() == "true",
)

DATALAB_MARKER_OUTPUT_FORMAT = PersistentConfig(
    "DATALAB_MARKER_OUTPUT_FORMAT",
    "rag.datalab_marker_output_format",
    os.environ.get("DATALAB_MARKER_OUTPUT_FORMAT", "markdown"),
)

EXTERNAL_DOCUMENT_LOADER_URL = PersistentConfig(
    "EXTERNAL_DOCUMENT_LOADER_URL",
    "rag.external_document_loader_url",
    os.environ.get("EXTERNAL_DOCUMENT_LOADER_URL", ""),
)

EXTERNAL_DOCUMENT_LOADER_API_KEY = PersistentConfig(
    "EXTERNAL_DOCUMENT_LOADER_API_KEY",
    "rag.external_document_loader_api_key",
    os.environ.get("EXTERNAL_DOCUMENT_LOADER_API_KEY", ""),
)

TIKA_SERVER_URL = PersistentConfig(
    "TIKA_SERVER_URL",
    "rag.tika_server_url",
    os.getenv("TIKA_SERVER_URL", "http://tika:9998"),  # Default for sidecar deployment
)

DOCLING_SERVER_URL = PersistentConfig(
    "DOCLING_SERVER_URL",
    "rag.docling_server_url",
    os.getenv("DOCLING_SERVER_URL", "http://docling:5001"),
)

DOCLING_DO_OCR = PersistentConfig(
    "DOCLING_DO_OCR",
    "rag.docling_do_ocr",
    os.getenv("DOCLING_DO_OCR", "True").lower() == "true",
)

DOCLING_FORCE_OCR = PersistentConfig(
    "DOCLING_FORCE_OCR",
    "rag.docling_force_ocr",
    os.getenv("DOCLING_FORCE_OCR", "False").lower() == "true",
)

DOCLING_OCR_ENGINE = PersistentConfig(
    "DOCLING_OCR_ENGINE",
    "rag.docling_ocr_engine",
    os.getenv("DOCLING_OCR_ENGINE", "tesseract"),
)

DOCLING_OCR_LANG = PersistentConfig(
    "DOCLING_OCR_LANG",
    "rag.docling_ocr_lang",
    os.getenv("DOCLING_OCR_LANG", "eng,fra,deu,spa"),
)

DOCLING_PDF_BACKEND = PersistentConfig(
    "DOCLING_PDF_BACKEND",
    "rag.docling_pdf_backend",
    os.getenv("DOCLING_PDF_BACKEND", "dlparse_v4"),
)

DOCLING_TABLE_MODE = PersistentConfig(
    "DOCLING_TABLE_MODE",
    "rag.docling_table_mode",
    os.getenv("DOCLING_TABLE_MODE", "accurate"),
)

DOCLING_PIPELINE = PersistentConfig(
    "DOCLING_PIPELINE",
    "rag.docling_pipeline",
    os.getenv("DOCLING_PIPELINE", "standard"),
)

DOCLING_DO_PICTURE_DESCRIPTION = PersistentConfig(
    "DOCLING_DO_PICTURE_DESCRIPTION",
    "rag.docling_do_picture_description",
    os.getenv("DOCLING_DO_PICTURE_DESCRIPTION", "False").lower() == "true",
)

DOCLING_PICTURE_DESCRIPTION_MODE = PersistentConfig(
    "DOCLING_PICTURE_DESCRIPTION_MODE",
    "rag.docling_picture_description_mode",
    os.getenv("DOCLING_PICTURE_DESCRIPTION_MODE", ""),
)


docling_picture_description_local = os.getenv("DOCLING_PICTURE_DESCRIPTION_LOCAL", "")
try:
    docling_picture_description_local = json.loads(docling_picture_description_local)
except json.JSONDecodeError:
    docling_picture_description_local = {}


DOCLING_PICTURE_DESCRIPTION_LOCAL = PersistentConfig(
    "DOCLING_PICTURE_DESCRIPTION_LOCAL",
    "rag.docling_picture_description_local",
    docling_picture_description_local,
)

docling_picture_description_api = os.getenv("DOCLING_PICTURE_DESCRIPTION_API", "")
try:
    docling_picture_description_api = json.loads(docling_picture_description_api)
except json.JSONDecodeError:
    docling_picture_description_api = {}


DOCLING_PICTURE_DESCRIPTION_API = PersistentConfig(
    "DOCLING_PICTURE_DESCRIPTION_API",
    "rag.docling_picture_description_api",
    docling_picture_description_api,
)


DOCUMENT_INTELLIGENCE_ENDPOINT = PersistentConfig(
    "DOCUMENT_INTELLIGENCE_ENDPOINT",
    "rag.document_intelligence_endpoint",
    os.getenv("DOCUMENT_INTELLIGENCE_ENDPOINT", ""),
)

DOCUMENT_INTELLIGENCE_KEY = PersistentConfig(
    "DOCUMENT_INTELLIGENCE_KEY",
    "rag.document_intelligence_key",
    os.getenv("DOCUMENT_INTELLIGENCE_KEY", ""),
)

MISTRAL_OCR_API_KEY = PersistentConfig(
    "MISTRAL_OCR_API_KEY",
    "rag.mistral_ocr_api_key",
    os.getenv("MISTRAL_OCR_API_KEY", ""),
)

BYPASS_EMBEDDING_AND_RETRIEVAL = PersistentConfig(
    "BYPASS_EMBEDDING_AND_RETRIEVAL",
    "rag.bypass_embedding_and_retrieval",
    os.environ.get("BYPASS_EMBEDDING_AND_RETRIEVAL", "False").lower() == "true",
)


RAG_TOP_K = PersistentConfig(
    "RAG_TOP_K", "rag.top_k", int(os.environ.get("RAG_TOP_K", "3"))
)
RAG_TOP_K_RERANKER = PersistentConfig(
    "RAG_TOP_K_RERANKER",
    "rag.top_k_reranker",
    int(os.environ.get("RAG_TOP_K_RERANKER", "3")),
)
RAG_RELEVANCE_THRESHOLD = PersistentConfig(
    "RAG_RELEVANCE_THRESHOLD",
    "rag.relevance_threshold",
    float(os.environ.get("RAG_RELEVANCE_THRESHOLD", "0.0")),
)
RAG_HYBRID_BM25_WEIGHT = PersistentConfig(
    "RAG_HYBRID_BM25_WEIGHT",
    "rag.hybrid_bm25_weight",
    float(os.environ.get("RAG_HYBRID_BM25_WEIGHT", "0.5")),
)

ENABLE_RAG_HYBRID_SEARCH = PersistentConfig(
    "ENABLE_RAG_HYBRID_SEARCH",
    "rag.enable_hybrid_search",
    os.environ.get("ENABLE_RAG_HYBRID_SEARCH", "").lower() == "true",
)

RAG_FULL_CONTEXT = PersistentConfig(
    "RAG_FULL_CONTEXT",
    "rag.full_context",
    os.getenv("RAG_FULL_CONTEXT", "False").lower() == "true",
)

RAG_FILE_MAX_COUNT = PersistentConfig(
    "RAG_FILE_MAX_COUNT",
    "rag.file.max_count",
    (
        int(os.environ.get("RAG_FILE_MAX_COUNT"))
        if os.environ.get("RAG_FILE_MAX_COUNT")
        else None
    ),
)

RAG_FILE_MAX_SIZE = PersistentConfig(
    "RAG_FILE_MAX_SIZE",
    "rag.file.max_size",
    (
        int(os.environ.get("RAG_FILE_MAX_SIZE"))
        if os.environ.get("RAG_FILE_MAX_SIZE")
        else None
    ),
)

FILE_IMAGE_COMPRESSION_WIDTH = PersistentConfig(
    "FILE_IMAGE_COMPRESSION_WIDTH",
    "file.image_compression_width",
    (
        int(os.environ.get("FILE_IMAGE_COMPRESSION_WIDTH"))
        if os.environ.get("FILE_IMAGE_COMPRESSION_WIDTH")
        else None
    ),
)

FILE_IMAGE_COMPRESSION_HEIGHT = PersistentConfig(
    "FILE_IMAGE_COMPRESSION_HEIGHT",
    "file.image_compression_height",
    (
        int(os.environ.get("FILE_IMAGE_COMPRESSION_HEIGHT"))
        if os.environ.get("FILE_IMAGE_COMPRESSION_HEIGHT")
        else None
    ),
)


RAG_ALLOWED_FILE_EXTENSIONS = PersistentConfig(
    "RAG_ALLOWED_FILE_EXTENSIONS",
    "rag.file.allowed_extensions",
    [
        ext.strip()
        for ext in os.environ.get("RAG_ALLOWED_FILE_EXTENSIONS", "").split(",")
        if ext.strip()
    ],
)

RAG_EMBEDDING_ENGINE = PersistentConfig(
    "RAG_EMBEDDING_ENGINE",
    "rag.embedding_engine",
    os.environ.get("RAG_EMBEDDING_ENGINE", ""),
)

PDF_EXTRACT_IMAGES = PersistentConfig(
    "PDF_EXTRACT_IMAGES",
    "rag.pdf_extract_images",
    os.environ.get("PDF_EXTRACT_IMAGES", "False").lower() == "true",
)

RAG_EMBEDDING_MODEL = PersistentConfig(
    "RAG_EMBEDDING_MODEL",
    "rag.embedding_model",
    os.environ.get("RAG_EMBEDDING_MODEL", "sentence-transformers/all-MiniLM-L6-v2"),
)
log.info(f"Embedding model set: {RAG_EMBEDDING_MODEL.value}")

RAG_EMBEDDING_MODEL_AUTO_UPDATE = (
    not OFFLINE_MODE
    and os.environ.get("RAG_EMBEDDING_MODEL_AUTO_UPDATE", "True").lower() == "true"
)

RAG_EMBEDDING_MODEL_TRUST_REMOTE_CODE = (
    os.environ.get("RAG_EMBEDDING_MODEL_TRUST_REMOTE_CODE", "True").lower() == "true"
)

RAG_EMBEDDING_BATCH_SIZE = PersistentConfig(
    "RAG_EMBEDDING_BATCH_SIZE",
    "rag.embedding_batch_size",
    int(
        os.environ.get("RAG_EMBEDDING_BATCH_SIZE")
        or os.environ.get("RAG_EMBEDDING_OPENAI_BATCH_SIZE", "1")
    ),
)

RAG_EMBEDDING_QUERY_PREFIX = os.environ.get("RAG_EMBEDDING_QUERY_PREFIX", None)

RAG_EMBEDDING_CONTENT_PREFIX = os.environ.get("RAG_EMBEDDING_CONTENT_PREFIX", None)

RAG_EMBEDDING_PREFIX_FIELD_NAME = os.environ.get(
    "RAG_EMBEDDING_PREFIX_FIELD_NAME", None
)

RAG_RERANKING_ENGINE = PersistentConfig(
    "RAG_RERANKING_ENGINE",
    "rag.reranking_engine",
    os.environ.get("RAG_RERANKING_ENGINE", ""),
)

RAG_RERANKING_MODEL = PersistentConfig(
    "RAG_RERANKING_MODEL",
    "rag.reranking_model",
    os.environ.get("RAG_RERANKING_MODEL", ""),
)
if RAG_RERANKING_MODEL.value != "":
    log.info(f"Reranking model set: {RAG_RERANKING_MODEL.value}")


RAG_RERANKING_MODEL_AUTO_UPDATE = (
    not OFFLINE_MODE
    and os.environ.get("RAG_RERANKING_MODEL_AUTO_UPDATE", "True").lower() == "true"
)

RAG_RERANKING_MODEL_TRUST_REMOTE_CODE = (
    os.environ.get("RAG_RERANKING_MODEL_TRUST_REMOTE_CODE", "True").lower() == "true"
)

RAG_EXTERNAL_RERANKER_URL = PersistentConfig(
    "RAG_EXTERNAL_RERANKER_URL",
    "rag.external_reranker_url",
    os.environ.get("RAG_EXTERNAL_RERANKER_URL", ""),
)

RAG_EXTERNAL_RERANKER_API_KEY = PersistentConfig(
    "RAG_EXTERNAL_RERANKER_API_KEY",
    "rag.external_reranker_api_key",
    os.environ.get("RAG_EXTERNAL_RERANKER_API_KEY", ""),
)


RAG_TEXT_SPLITTER = PersistentConfig(
    "RAG_TEXT_SPLITTER",
    "rag.text_splitter",
    os.environ.get("RAG_TEXT_SPLITTER", ""),
)


TIKTOKEN_CACHE_DIR = os.environ.get("TIKTOKEN_CACHE_DIR", f"{CACHE_DIR}/tiktoken")
TIKTOKEN_ENCODING_NAME = PersistentConfig(
    "TIKTOKEN_ENCODING_NAME",
    "rag.tiktoken_encoding_name",
    os.environ.get("TIKTOKEN_ENCODING_NAME", "cl100k_base"),
)


CHUNK_SIZE = PersistentConfig(
    "CHUNK_SIZE", "rag.chunk_size", int(os.environ.get("CHUNK_SIZE", "1000"))
)
CHUNK_OVERLAP = PersistentConfig(
    "CHUNK_OVERLAP",
    "rag.chunk_overlap",
    int(os.environ.get("CHUNK_OVERLAP", "100")),
)

DEFAULT_RAG_TEMPLATE = """### Task:
Respond to the user query using the provided context, incorporating inline citations in the format [id] **only when the <source> tag includes an explicit id attribute** (e.g., <source id="1">).

### Guidelines:
- If you don't know the answer, clearly state that.
- If uncertain, ask the user for clarification.
- Respond in the same language as the user's query.
- If the context is unreadable or of poor quality, inform the user and provide the best possible answer.
- If the answer isn't present in the context but you possess the knowledge, explain this to the user and provide the answer using your own understanding.
- **Only include inline citations using [id] (e.g., [1], [2]) when the <source> tag includes an id attribute.**
- Do not cite if the <source> tag does not contain an id attribute.
- Do not use XML tags in your response.
- Ensure citations are concise and directly related to the information provided.

### Example of Citation:
If the user asks about a specific topic and the information is found in a source with a provided id attribute, the response should include the citation like in the following example:
* "According to the study, the proposed method increases efficiency by 20% [1]."

### Output:
Provide a clear and direct response to the user's query, including inline citations in the format [id] only when the <source> tag with id attribute is present in the context.

<context>
{{CONTEXT}}
</context>

<user_query>
{{QUERY}}
</user_query>
"""

RAG_TEMPLATE = PersistentConfig(
    "RAG_TEMPLATE",
    "rag.template",
    os.environ.get("RAG_TEMPLATE", DEFAULT_RAG_TEMPLATE),
)

RAG_OPENAI_API_BASE_URL = PersistentConfig(
    "RAG_OPENAI_API_BASE_URL",
    "rag.openai_api_base_url",
    os.getenv("RAG_OPENAI_API_BASE_URL", OPENAI_API_BASE_URL),
)
RAG_OPENAI_API_KEY = PersistentConfig(
    "RAG_OPENAI_API_KEY",
    "rag.openai_api_key",
    os.getenv("RAG_OPENAI_API_KEY", OPENAI_API_KEY),
)

RAG_AZURE_OPENAI_BASE_URL = PersistentConfig(
    "RAG_AZURE_OPENAI_BASE_URL",
    "rag.azure_openai.base_url",
    os.getenv("RAG_AZURE_OPENAI_BASE_URL", ""),
)
RAG_AZURE_OPENAI_API_KEY = PersistentConfig(
    "RAG_AZURE_OPENAI_API_KEY",
    "rag.azure_openai.api_key",
    os.getenv("RAG_AZURE_OPENAI_API_KEY", ""),
)
RAG_AZURE_OPENAI_API_VERSION = PersistentConfig(
    "RAG_AZURE_OPENAI_API_VERSION",
    "rag.azure_openai.api_version",
    os.getenv("RAG_AZURE_OPENAI_API_VERSION", ""),
)

RAG_OLLAMA_BASE_URL = PersistentConfig(
    "RAG_OLLAMA_BASE_URL",
    "rag.ollama.url",
    os.getenv("RAG_OLLAMA_BASE_URL", OLLAMA_BASE_URL),
)

RAG_OLLAMA_API_KEY = PersistentConfig(
    "RAG_OLLAMA_API_KEY",
    "rag.ollama.key",
    os.getenv("RAG_OLLAMA_API_KEY", ""),
)


ENABLE_RAG_LOCAL_WEB_FETCH = (
    os.getenv("ENABLE_RAG_LOCAL_WEB_FETCH", "False").lower() == "true"
)

YOUTUBE_LOADER_LANGUAGE = PersistentConfig(
    "YOUTUBE_LOADER_LANGUAGE",
    "rag.youtube_loader_language",
    os.getenv("YOUTUBE_LOADER_LANGUAGE", "en").split(","),
)

YOUTUBE_LOADER_PROXY_URL = PersistentConfig(
    "YOUTUBE_LOADER_PROXY_URL",
    "rag.youtube_loader_proxy_url",
    os.getenv("YOUTUBE_LOADER_PROXY_URL", ""),
)


####################################
# Web Search (RAG)
####################################

ENABLE_WEB_SEARCH = PersistentConfig(
    "ENABLE_WEB_SEARCH",
    "rag.web.search.enable",
    os.getenv("ENABLE_WEB_SEARCH", "False").lower() == "true",
)

WEB_SEARCH_ENGINE = PersistentConfig(
    "WEB_SEARCH_ENGINE",
    "rag.web.search.engine",
    os.getenv("WEB_SEARCH_ENGINE", ""),
)

BYPASS_WEB_SEARCH_EMBEDDING_AND_RETRIEVAL = PersistentConfig(
    "BYPASS_WEB_SEARCH_EMBEDDING_AND_RETRIEVAL",
    "rag.web.search.bypass_embedding_and_retrieval",
    os.getenv("BYPASS_WEB_SEARCH_EMBEDDING_AND_RETRIEVAL", "False").lower() == "true",
)


BYPASS_WEB_SEARCH_WEB_LOADER = PersistentConfig(
    "BYPASS_WEB_SEARCH_WEB_LOADER",
    "rag.web.search.bypass_web_loader",
    os.getenv("BYPASS_WEB_SEARCH_WEB_LOADER", "False").lower() == "true",
)

WEB_SEARCH_RESULT_COUNT = PersistentConfig(
    "WEB_SEARCH_RESULT_COUNT",
    "rag.web.search.result_count",
    int(os.getenv("WEB_SEARCH_RESULT_COUNT", "3")),
)


# You can provide a list of your own websites to filter after performing a web search.
# This ensures the highest level of safety and reliability of the information sources.
WEB_SEARCH_DOMAIN_FILTER_LIST = PersistentConfig(
    "WEB_SEARCH_DOMAIN_FILTER_LIST",
    "rag.web.search.domain.filter_list",
    [
        # "wikipedia.com",
        # "wikimedia.org",
        # "wikidata.org",
    ],
)

WEB_SEARCH_CONCURRENT_REQUESTS = PersistentConfig(
    "WEB_SEARCH_CONCURRENT_REQUESTS",
    "rag.web.search.concurrent_requests",
    int(os.getenv("WEB_SEARCH_CONCURRENT_REQUESTS", "10")),
)


WEB_LOADER_ENGINE = PersistentConfig(
    "WEB_LOADER_ENGINE",
    "rag.web.loader.engine",
    os.environ.get("WEB_LOADER_ENGINE", ""),
)


WEB_LOADER_CONCURRENT_REQUESTS = PersistentConfig(
    "WEB_LOADER_CONCURRENT_REQUESTS",
    "rag.web.loader.concurrent_requests",
    int(os.getenv("WEB_LOADER_CONCURRENT_REQUESTS", "10")),
)


ENABLE_WEB_LOADER_SSL_VERIFICATION = PersistentConfig(
    "ENABLE_WEB_LOADER_SSL_VERIFICATION",
    "rag.web.loader.ssl_verification",
    os.environ.get("ENABLE_WEB_LOADER_SSL_VERIFICATION", "True").lower() == "true",
)

WEB_SEARCH_TRUST_ENV = PersistentConfig(
    "WEB_SEARCH_TRUST_ENV",
    "rag.web.search.trust_env",
    os.getenv("WEB_SEARCH_TRUST_ENV", "False").lower() == "true",
)


OLLAMA_CLOUD_WEB_SEARCH_API_KEY = PersistentConfig(
    "OLLAMA_CLOUD_WEB_SEARCH_API_KEY",
    "rag.web.search.ollama_cloud_api_key",
    os.getenv("OLLAMA_CLOUD_API_KEY", ""),
)

SEARXNG_QUERY_URL = PersistentConfig(
    "SEARXNG_QUERY_URL",
    "rag.web.search.searxng_query_url",
    os.getenv("SEARXNG_QUERY_URL", ""),
)

YACY_QUERY_URL = PersistentConfig(
    "YACY_QUERY_URL",
    "rag.web.search.yacy_query_url",
    os.getenv("YACY_QUERY_URL", ""),
)

YACY_USERNAME = PersistentConfig(
    "YACY_USERNAME",
    "rag.web.search.yacy_username",
    os.getenv("YACY_USERNAME", ""),
)

YACY_PASSWORD = PersistentConfig(
    "YACY_PASSWORD",
    "rag.web.search.yacy_password",
    os.getenv("YACY_PASSWORD", ""),
)

GOOGLE_PSE_API_KEY = PersistentConfig(
    "GOOGLE_PSE_API_KEY",
    "rag.web.search.google_pse_api_key",
    os.getenv("GOOGLE_PSE_API_KEY", ""),
)

GOOGLE_PSE_ENGINE_ID = PersistentConfig(
    "GOOGLE_PSE_ENGINE_ID",
    "rag.web.search.google_pse_engine_id",
    os.getenv("GOOGLE_PSE_ENGINE_ID", ""),
)

BRAVE_SEARCH_API_KEY = PersistentConfig(
    "BRAVE_SEARCH_API_KEY",
    "rag.web.search.brave_search_api_key",
    os.getenv("BRAVE_SEARCH_API_KEY", ""),
)

KAGI_SEARCH_API_KEY = PersistentConfig(
    "KAGI_SEARCH_API_KEY",
    "rag.web.search.kagi_search_api_key",
    os.getenv("KAGI_SEARCH_API_KEY", ""),
)

MOJEEK_SEARCH_API_KEY = PersistentConfig(
    "MOJEEK_SEARCH_API_KEY",
    "rag.web.search.mojeek_search_api_key",
    os.getenv("MOJEEK_SEARCH_API_KEY", ""),
)

BOCHA_SEARCH_API_KEY = PersistentConfig(
    "BOCHA_SEARCH_API_KEY",
    "rag.web.search.bocha_search_api_key",
    os.getenv("BOCHA_SEARCH_API_KEY", ""),
)

SERPSTACK_API_KEY = PersistentConfig(
    "SERPSTACK_API_KEY",
    "rag.web.search.serpstack_api_key",
    os.getenv("SERPSTACK_API_KEY", ""),
)

SERPSTACK_HTTPS = PersistentConfig(
    "SERPSTACK_HTTPS",
    "rag.web.search.serpstack_https",
    os.getenv("SERPSTACK_HTTPS", "True").lower() == "true",
)

SERPER_API_KEY = PersistentConfig(
    "SERPER_API_KEY",
    "rag.web.search.serper_api_key",
    os.getenv("SERPER_API_KEY", ""),
)

SERPLY_API_KEY = PersistentConfig(
    "SERPLY_API_KEY",
    "rag.web.search.serply_api_key",
    os.getenv("SERPLY_API_KEY", ""),
)

JINA_API_KEY = PersistentConfig(
    "JINA_API_KEY",
    "rag.web.search.jina_api_key",
    os.getenv("JINA_API_KEY", ""),
)

SEARCHAPI_API_KEY = PersistentConfig(
    "SEARCHAPI_API_KEY",
    "rag.web.search.searchapi_api_key",
    os.getenv("SEARCHAPI_API_KEY", ""),
)

SEARCHAPI_ENGINE = PersistentConfig(
    "SEARCHAPI_ENGINE",
    "rag.web.search.searchapi_engine",
    os.getenv("SEARCHAPI_ENGINE", ""),
)

SERPAPI_API_KEY = PersistentConfig(
    "SERPAPI_API_KEY",
    "rag.web.search.serpapi_api_key",
    os.getenv("SERPAPI_API_KEY", ""),
)

SERPAPI_ENGINE = PersistentConfig(
    "SERPAPI_ENGINE",
    "rag.web.search.serpapi_engine",
    os.getenv("SERPAPI_ENGINE", ""),
)

BING_SEARCH_V7_ENDPOINT = PersistentConfig(
    "BING_SEARCH_V7_ENDPOINT",
    "rag.web.search.bing_search_v7_endpoint",
    os.environ.get(
        "BING_SEARCH_V7_ENDPOINT", "https://api.bing.microsoft.com/v7.0/search"
    ),
)

BING_SEARCH_V7_SUBSCRIPTION_KEY = PersistentConfig(
    "BING_SEARCH_V7_SUBSCRIPTION_KEY",
    "rag.web.search.bing_search_v7_subscription_key",
    os.environ.get("BING_SEARCH_V7_SUBSCRIPTION_KEY", ""),
)

EXA_API_KEY = PersistentConfig(
    "EXA_API_KEY",
    "rag.web.search.exa_api_key",
    os.getenv("EXA_API_KEY", ""),
)

PERPLEXITY_API_KEY = PersistentConfig(
    "PERPLEXITY_API_KEY",
    "rag.web.search.perplexity_api_key",
    os.getenv("PERPLEXITY_API_KEY", ""),
)

PERPLEXITY_MODEL = PersistentConfig(
    "PERPLEXITY_MODEL",
    "rag.web.search.perplexity_model",
    os.getenv("PERPLEXITY_MODEL", "sonar"),
)

PERPLEXITY_SEARCH_CONTEXT_USAGE = PersistentConfig(
    "PERPLEXITY_SEARCH_CONTEXT_USAGE",
    "rag.web.search.perplexity_search_context_usage",
    os.getenv("PERPLEXITY_SEARCH_CONTEXT_USAGE", "medium"),
)

SOUGOU_API_SID = PersistentConfig(
    "SOUGOU_API_SID",
    "rag.web.search.sougou_api_sid",
    os.getenv("SOUGOU_API_SID", ""),
)

SOUGOU_API_SK = PersistentConfig(
    "SOUGOU_API_SK",
    "rag.web.search.sougou_api_sk",
    os.getenv("SOUGOU_API_SK", ""),
)

TAVILY_API_KEY = PersistentConfig(
    "TAVILY_API_KEY",
    "rag.web.search.tavily_api_key",
    os.getenv("TAVILY_API_KEY", ""),
)

TAVILY_EXTRACT_DEPTH = PersistentConfig(
    "TAVILY_EXTRACT_DEPTH",
    "rag.web.search.tavily_extract_depth",
    os.getenv("TAVILY_EXTRACT_DEPTH", "basic"),
)

PLAYWRIGHT_WS_URL = PersistentConfig(
    "PLAYWRIGHT_WS_URL",
    "rag.web.loader.playwright_ws_url",
    os.environ.get("PLAYWRIGHT_WS_URL", ""),
)

PLAYWRIGHT_TIMEOUT = PersistentConfig(
    "PLAYWRIGHT_TIMEOUT",
    "rag.web.loader.playwright_timeout",
    int(os.environ.get("PLAYWRIGHT_TIMEOUT", "10000")),
)

FIRECRAWL_API_KEY = PersistentConfig(
    "FIRECRAWL_API_KEY",
    "rag.web.loader.firecrawl_api_key",
    os.environ.get("FIRECRAWL_API_KEY", ""),
)

FIRECRAWL_API_BASE_URL = PersistentConfig(
    "FIRECRAWL_API_BASE_URL",
    "rag.web.loader.firecrawl_api_url",
    os.environ.get("FIRECRAWL_API_BASE_URL", "https://api.firecrawl.dev"),
)

EXTERNAL_WEB_SEARCH_URL = PersistentConfig(
    "EXTERNAL_WEB_SEARCH_URL",
    "rag.web.search.external_web_search_url",
    os.environ.get("EXTERNAL_WEB_SEARCH_URL", ""),
)

EXTERNAL_WEB_SEARCH_API_KEY = PersistentConfig(
    "EXTERNAL_WEB_SEARCH_API_KEY",
    "rag.web.search.external_web_search_api_key",
    os.environ.get("EXTERNAL_WEB_SEARCH_API_KEY", ""),
)

EXTERNAL_WEB_LOADER_URL = PersistentConfig(
    "EXTERNAL_WEB_LOADER_URL",
    "rag.web.loader.external_web_loader_url",
    os.environ.get("EXTERNAL_WEB_LOADER_URL", ""),
)

EXTERNAL_WEB_LOADER_API_KEY = PersistentConfig(
    "EXTERNAL_WEB_LOADER_API_KEY",
    "rag.web.loader.external_web_loader_api_key",
    os.environ.get("EXTERNAL_WEB_LOADER_API_KEY", ""),
)

####################################
# Images
####################################

IMAGE_GENERATION_ENGINE = PersistentConfig(
    "IMAGE_GENERATION_ENGINE",
    "image_generation.engine",
    os.getenv("IMAGE_GENERATION_ENGINE", "openai"),
)

ENABLE_IMAGE_GENERATION = PersistentConfig(
    "ENABLE_IMAGE_GENERATION",
    "image_generation.enable",
    os.environ.get("ENABLE_IMAGE_GENERATION", "").lower() == "true",
)

ENABLE_IMAGE_PROMPT_GENERATION = PersistentConfig(
    "ENABLE_IMAGE_PROMPT_GENERATION",
    "image_generation.prompt.enable",
    os.environ.get("ENABLE_IMAGE_PROMPT_GENERATION", "true").lower() == "true",
)

AUTOMATIC1111_BASE_URL = PersistentConfig(
    "AUTOMATIC1111_BASE_URL",
    "image_generation.automatic1111.base_url",
    os.getenv("AUTOMATIC1111_BASE_URL", ""),
)
AUTOMATIC1111_API_AUTH = PersistentConfig(
    "AUTOMATIC1111_API_AUTH",
    "image_generation.automatic1111.api_auth",
    os.getenv("AUTOMATIC1111_API_AUTH", ""),
)

AUTOMATIC1111_CFG_SCALE = PersistentConfig(
    "AUTOMATIC1111_CFG_SCALE",
    "image_generation.automatic1111.cfg_scale",
    (
        float(os.environ.get("AUTOMATIC1111_CFG_SCALE"))
        if os.environ.get("AUTOMATIC1111_CFG_SCALE")
        else None
    ),
)


AUTOMATIC1111_SAMPLER = PersistentConfig(
    "AUTOMATIC1111_SAMPLER",
    "image_generation.automatic1111.sampler",
    (
        os.environ.get("AUTOMATIC1111_SAMPLER")
        if os.environ.get("AUTOMATIC1111_SAMPLER")
        else None
    ),
)

AUTOMATIC1111_SCHEDULER = PersistentConfig(
    "AUTOMATIC1111_SCHEDULER",
    "image_generation.automatic1111.scheduler",
    (
        os.environ.get("AUTOMATIC1111_SCHEDULER")
        if os.environ.get("AUTOMATIC1111_SCHEDULER")
        else None
    ),
)

COMFYUI_BASE_URL = PersistentConfig(
    "COMFYUI_BASE_URL",
    "image_generation.comfyui.base_url",
    os.getenv("COMFYUI_BASE_URL", ""),
)

COMFYUI_API_KEY = PersistentConfig(
    "COMFYUI_API_KEY",
    "image_generation.comfyui.api_key",
    os.getenv("COMFYUI_API_KEY", ""),
)

COMFYUI_DEFAULT_WORKFLOW = """
{
  "3": {
    "inputs": {
      "seed": 0,
      "steps": 20,
      "cfg": 8,
      "sampler_name": "euler",
      "scheduler": "normal",
      "denoise": 1,
      "model": [
        "4",
        0
      ],
      "positive": [
        "6",
        0
      ],
      "negative": [
        "7",
        0
      ],
      "latent_image": [
        "5",
        0
      ]
    },
    "class_type": "KSampler",
    "_meta": {
      "title": "KSampler"
    }
  },
  "4": {
    "inputs": {
      "ckpt_name": "model.safetensors"
    },
    "class_type": "CheckpointLoaderSimple",
    "_meta": {
      "title": "Load Checkpoint"
    }
  },
  "5": {
    "inputs": {
      "width": 512,
      "height": 512,
      "batch_size": 1
    },
    "class_type": "EmptyLatentImage",
    "_meta": {
      "title": "Empty Latent Image"
    }
  },
  "6": {
    "inputs": {
      "text": "Prompt",
      "clip": [
        "4",
        1
      ]
    },
    "class_type": "CLIPTextEncode",
    "_meta": {
      "title": "CLIP Text Encode (Prompt)"
    }
  },
  "7": {
    "inputs": {
      "text": "",
      "clip": [
        "4",
        1
      ]
    },
    "class_type": "CLIPTextEncode",
    "_meta": {
      "title": "CLIP Text Encode (Prompt)"
    }
  },
  "8": {
    "inputs": {
      "samples": [
        "3",
        0
      ],
      "vae": [
        "4",
        2
      ]
    },
    "class_type": "VAEDecode",
    "_meta": {
      "title": "VAE Decode"
    }
  },
  "9": {
    "inputs": {
      "filename_prefix": "ComfyUI",
      "images": [
        "8",
        0
      ]
    },
    "class_type": "SaveImage",
    "_meta": {
      "title": "Save Image"
    }
  }
}
"""


COMFYUI_WORKFLOW = PersistentConfig(
    "COMFYUI_WORKFLOW",
    "image_generation.comfyui.workflow",
    os.getenv("COMFYUI_WORKFLOW", COMFYUI_DEFAULT_WORKFLOW),
)

COMFYUI_WORKFLOW_NODES = PersistentConfig(
    "COMFYUI_WORKFLOW",
    "image_generation.comfyui.nodes",
    [],
)

IMAGES_OPENAI_API_BASE_URL = PersistentConfig(
    "IMAGES_OPENAI_API_BASE_URL",
    "image_generation.openai.api_base_url",
    os.getenv("IMAGES_OPENAI_API_BASE_URL", OPENAI_API_BASE_URL),
)
IMAGES_OPENAI_API_VERSION = PersistentConfig(
    "IMAGES_OPENAI_API_VERSION",
    "image_generation.openai.api_version",
    os.getenv("IMAGES_OPENAI_API_VERSION", ""),
)

IMAGES_OPENAI_API_KEY = PersistentConfig(
    "IMAGES_OPENAI_API_KEY",
    "image_generation.openai.api_key",
    os.getenv("IMAGES_OPENAI_API_KEY", OPENAI_API_KEY),
)

IMAGES_GEMINI_API_BASE_URL = PersistentConfig(
    "IMAGES_GEMINI_API_BASE_URL",
    "image_generation.gemini.api_base_url",
    os.getenv("IMAGES_GEMINI_API_BASE_URL", GEMINI_API_BASE_URL),
)
IMAGES_GEMINI_API_KEY = PersistentConfig(
    "IMAGES_GEMINI_API_KEY",
    "image_generation.gemini.api_key",
    os.getenv("IMAGES_GEMINI_API_KEY", GEMINI_API_KEY),
)

IMAGE_SIZE = PersistentConfig(
    "IMAGE_SIZE", "image_generation.size", os.getenv("IMAGE_SIZE", "512x512")
)

IMAGE_STEPS = PersistentConfig(
    "IMAGE_STEPS", "image_generation.steps", int(os.getenv("IMAGE_STEPS", 50))
)

IMAGE_GENERATION_MODEL = PersistentConfig(
    "IMAGE_GENERATION_MODEL",
    "image_generation.model",
    os.getenv("IMAGE_GENERATION_MODEL", ""),
)

####################################
# Audio
####################################

# Transcription
WHISPER_MODEL = PersistentConfig(
    "WHISPER_MODEL",
    "audio.stt.whisper_model",
    os.getenv("WHISPER_MODEL", "base"),
)

WHISPER_MODEL_DIR = os.getenv("WHISPER_MODEL_DIR", f"{CACHE_DIR}/whisper/models")
WHISPER_MODEL_AUTO_UPDATE = (
    not OFFLINE_MODE
    and os.environ.get("WHISPER_MODEL_AUTO_UPDATE", "").lower() == "true"
)

WHISPER_VAD_FILTER = PersistentConfig(
    "WHISPER_VAD_FILTER",
    "audio.stt.whisper_vad_filter",
    os.getenv("WHISPER_VAD_FILTER", "False").lower() == "true",
)

WHISPER_LANGUAGE = os.getenv("WHISPER_LANGUAGE", "").lower() or None

# Add Deepgram configuration
DEEPGRAM_API_KEY = PersistentConfig(
    "DEEPGRAM_API_KEY",
    "audio.stt.deepgram.api_key",
    os.getenv("DEEPGRAM_API_KEY", ""),
)


AUDIO_STT_OPENAI_API_BASE_URL = PersistentConfig(
    "AUDIO_STT_OPENAI_API_BASE_URL",
    "audio.stt.openai.api_base_url",
    os.getenv("AUDIO_STT_OPENAI_API_BASE_URL", OPENAI_API_BASE_URL),
)

AUDIO_STT_OPENAI_API_KEY = PersistentConfig(
    "AUDIO_STT_OPENAI_API_KEY",
    "audio.stt.openai.api_key",
    os.getenv("AUDIO_STT_OPENAI_API_KEY", OPENAI_API_KEY),
)

AUDIO_STT_ENGINE = PersistentConfig(
    "AUDIO_STT_ENGINE",
    "audio.stt.engine",
    os.getenv("AUDIO_STT_ENGINE", ""),
)

AUDIO_STT_MODEL = PersistentConfig(
    "AUDIO_STT_MODEL",
    "audio.stt.model",
    os.getenv("AUDIO_STT_MODEL", ""),
)

AUDIO_STT_SUPPORTED_CONTENT_TYPES = PersistentConfig(
    "AUDIO_STT_SUPPORTED_CONTENT_TYPES",
    "audio.stt.supported_content_types",
    [
        content_type.strip()
        for content_type in os.environ.get(
            "AUDIO_STT_SUPPORTED_CONTENT_TYPES", ""
        ).split(",")
        if content_type.strip()
    ],
)

AUDIO_STT_AZURE_API_KEY = PersistentConfig(
    "AUDIO_STT_AZURE_API_KEY",
    "audio.stt.azure.api_key",
    os.getenv("AUDIO_STT_AZURE_API_KEY", ""),
)

AUDIO_STT_AZURE_REGION = PersistentConfig(
    "AUDIO_STT_AZURE_REGION",
    "audio.stt.azure.region",
    os.getenv("AUDIO_STT_AZURE_REGION", ""),
)

AUDIO_STT_AZURE_LOCALES = PersistentConfig(
    "AUDIO_STT_AZURE_LOCALES",
    "audio.stt.azure.locales",
    os.getenv("AUDIO_STT_AZURE_LOCALES", ""),
)

AUDIO_STT_AZURE_BASE_URL = PersistentConfig(
    "AUDIO_STT_AZURE_BASE_URL",
    "audio.stt.azure.base_url",
    os.getenv("AUDIO_STT_AZURE_BASE_URL", ""),
)

AUDIO_STT_AZURE_MAX_SPEAKERS = PersistentConfig(
    "AUDIO_STT_AZURE_MAX_SPEAKERS",
    "audio.stt.azure.max_speakers",
    os.getenv("AUDIO_STT_AZURE_MAX_SPEAKERS", ""),
)

AUDIO_TTS_OPENAI_API_BASE_URL = PersistentConfig(
    "AUDIO_TTS_OPENAI_API_BASE_URL",
    "audio.tts.openai.api_base_url",
    os.getenv("AUDIO_TTS_OPENAI_API_BASE_URL", OPENAI_API_BASE_URL),
)
AUDIO_TTS_OPENAI_API_KEY = PersistentConfig(
    "AUDIO_TTS_OPENAI_API_KEY",
    "audio.tts.openai.api_key",
    os.getenv("AUDIO_TTS_OPENAI_API_KEY", OPENAI_API_KEY),
)

AUDIO_TTS_API_KEY = PersistentConfig(
    "AUDIO_TTS_API_KEY",
    "audio.tts.api_key",
    os.getenv("AUDIO_TTS_API_KEY", ""),
)

AUDIO_TTS_ENGINE = PersistentConfig(
    "AUDIO_TTS_ENGINE",
    "audio.tts.engine",
    os.getenv("AUDIO_TTS_ENGINE", ""),
)


AUDIO_TTS_MODEL = PersistentConfig(
    "AUDIO_TTS_MODEL",
    "audio.tts.model",
    os.getenv("AUDIO_TTS_MODEL", "tts-1"),  # OpenAI default model
)

AUDIO_TTS_VOICE = PersistentConfig(
    "AUDIO_TTS_VOICE",
    "audio.tts.voice",
    os.getenv("AUDIO_TTS_VOICE", "alloy"),  # OpenAI default voice
)

AUDIO_TTS_SPLIT_ON = PersistentConfig(
    "AUDIO_TTS_SPLIT_ON",
    "audio.tts.split_on",
    os.getenv("AUDIO_TTS_SPLIT_ON", "punctuation"),
)

AUDIO_TTS_AZURE_SPEECH_REGION = PersistentConfig(
    "AUDIO_TTS_AZURE_SPEECH_REGION",
    "audio.tts.azure.speech_region",
    os.getenv("AUDIO_TTS_AZURE_SPEECH_REGION", ""),
)

AUDIO_TTS_AZURE_SPEECH_BASE_URL = PersistentConfig(
    "AUDIO_TTS_AZURE_SPEECH_BASE_URL",
    "audio.tts.azure.speech_base_url",
    os.getenv("AUDIO_TTS_AZURE_SPEECH_BASE_URL", ""),
)

AUDIO_TTS_AZURE_SPEECH_OUTPUT_FORMAT = PersistentConfig(
    "AUDIO_TTS_AZURE_SPEECH_OUTPUT_FORMAT",
    "audio.tts.azure.speech_output_format",
    os.getenv(
        "AUDIO_TTS_AZURE_SPEECH_OUTPUT_FORMAT", "audio-24khz-160kbitrate-mono-mp3"
    ),
)


####################################
# LDAP
####################################

ENABLE_LDAP = PersistentConfig(
    "ENABLE_LDAP",
    "ldap.enable",
    os.environ.get("ENABLE_LDAP", "false").lower() == "true",
)

LDAP_SERVER_LABEL = PersistentConfig(
    "LDAP_SERVER_LABEL",
    "ldap.server.label",
    os.environ.get("LDAP_SERVER_LABEL", "LDAP Server"),
)

LDAP_SERVER_HOST = PersistentConfig(
    "LDAP_SERVER_HOST",
    "ldap.server.host",
    os.environ.get("LDAP_SERVER_HOST", "localhost"),
)

LDAP_SERVER_PORT = PersistentConfig(
    "LDAP_SERVER_PORT",
    "ldap.server.port",
    int(os.environ.get("LDAP_SERVER_PORT", "389")),
)

LDAP_ATTRIBUTE_FOR_MAIL = PersistentConfig(
    "LDAP_ATTRIBUTE_FOR_MAIL",
    "ldap.server.attribute_for_mail",
    os.environ.get("LDAP_ATTRIBUTE_FOR_MAIL", "mail"),
)

LDAP_ATTRIBUTE_FOR_USERNAME = PersistentConfig(
    "LDAP_ATTRIBUTE_FOR_USERNAME",
    "ldap.server.attribute_for_username",
    os.environ.get("LDAP_ATTRIBUTE_FOR_USERNAME", "uid"),
)

LDAP_APP_DN = PersistentConfig(
    "LDAP_APP_DN", "ldap.server.app_dn", os.environ.get("LDAP_APP_DN", "")
)

LDAP_APP_PASSWORD = PersistentConfig(
    "LDAP_APP_PASSWORD",
    "ldap.server.app_password",
    os.environ.get("LDAP_APP_PASSWORD", ""),
)

LDAP_SEARCH_BASE = PersistentConfig(
    "LDAP_SEARCH_BASE", "ldap.server.users_dn", os.environ.get("LDAP_SEARCH_BASE", "")
)

LDAP_SEARCH_FILTERS = PersistentConfig(
    "LDAP_SEARCH_FILTER",
    "ldap.server.search_filter",
    os.environ.get("LDAP_SEARCH_FILTER", os.environ.get("LDAP_SEARCH_FILTERS", "")),
)

LDAP_USE_TLS = PersistentConfig(
    "LDAP_USE_TLS",
    "ldap.server.use_tls",
    os.environ.get("LDAP_USE_TLS", "True").lower() == "true",
)

LDAP_CA_CERT_FILE = PersistentConfig(
    "LDAP_CA_CERT_FILE",
    "ldap.server.ca_cert_file",
    os.environ.get("LDAP_CA_CERT_FILE", ""),
)

LDAP_VALIDATE_CERT = PersistentConfig(
    "LDAP_VALIDATE_CERT",
    "ldap.server.validate_cert",
    os.environ.get("LDAP_VALIDATE_CERT", "True").lower() == "true",
)

LDAP_CIPHERS = PersistentConfig(
    "LDAP_CIPHERS", "ldap.server.ciphers", os.environ.get("LDAP_CIPHERS", "ALL")
)

<<<<<<< HEAD
=======
# For LDAP Group Management
ENABLE_LDAP_GROUP_MANAGEMENT = PersistentConfig(
    "ENABLE_LDAP_GROUP_MANAGEMENT",
    "ldap.group.enable_management",
    os.environ.get("ENABLE_LDAP_GROUP_MANAGEMENT", "False").lower() == "true",
)

ENABLE_LDAP_GROUP_CREATION = PersistentConfig(
    "ENABLE_LDAP_GROUP_CREATION",
    "ldap.group.enable_creation",
    os.environ.get("ENABLE_LDAP_GROUP_CREATION", "False").lower() == "true",
)

LDAP_ATTRIBUTE_FOR_GROUPS = PersistentConfig(
    "LDAP_ATTRIBUTE_FOR_GROUPS",
    "ldap.server.attribute_for_groups",
    os.environ.get("LDAP_ATTRIBUTE_FOR_GROUPS", "memberOf"),
)
>>>>>>> ae78a362
####################################
# HashiCorp Vault Integration
####################################

ENABLE_VAULT_INTEGRATION = PersistentConfig(
    "ENABLE_VAULT_INTEGRATION",
    "vault.enable",
    os.environ.get("ENABLE_VAULT_INTEGRATION", "false").lower() == "true",
)

VAULT_URL = PersistentConfig(
    "VAULT_URL",
    "vault.url",
    os.environ.get("VAULT_URL", "http://localhost:8200"),
)

VAULT_TOKEN = PersistentConfig(
    "VAULT_TOKEN",
    "vault.token",
    os.environ.get("VAULT_TOKEN", ""),
)

VAULT_MOUNT_PATH = PersistentConfig(
    "VAULT_MOUNT_PATH",
    "vault.mount_path",
    os.environ.get("VAULT_MOUNT_PATH", "secret"),
)

VAULT_VERSION = PersistentConfig(
    "VAULT_VERSION",
    "vault.version",
    int(os.environ.get("VAULT_VERSION", "1")),
)

VAULT_TIMEOUT = PersistentConfig(
    "VAULT_TIMEOUT",
    "vault.timeout",
    int(os.environ.get("VAULT_TIMEOUT", "30")),
)

VAULT_VERIFY_SSL = PersistentConfig(
    "VAULT_VERIFY_SSL",
    "vault.verify_ssl",
    os.environ.get("VAULT_VERIFY_SSL", "true").lower() == "true",
)<|MERGE_RESOLUTION|>--- conflicted
+++ resolved
@@ -3505,8 +3505,6 @@
     "LDAP_CIPHERS", "ldap.server.ciphers", os.environ.get("LDAP_CIPHERS", "ALL")
 )
 
-<<<<<<< HEAD
-=======
 # For LDAP Group Management
 ENABLE_LDAP_GROUP_MANAGEMENT = PersistentConfig(
     "ENABLE_LDAP_GROUP_MANAGEMENT",
@@ -3525,7 +3523,6 @@
     "ldap.server.attribute_for_groups",
     os.environ.get("LDAP_ATTRIBUTE_FOR_GROUPS", "memberOf"),
 )
->>>>>>> ae78a362
 ####################################
 # HashiCorp Vault Integration
 ####################################
