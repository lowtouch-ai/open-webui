--- conflicted
+++ resolved
@@ -44,12 +44,8 @@
     "APScheduler==3.10.4",
     "RestrictedPython==8.0",
 
-<<<<<<< HEAD
-    "loguru==0.7.2",
+    "loguru==0.7.3",
     "hvac==2.2.0",
-=======
-    "loguru==0.7.3",
->>>>>>> ae78a362
     "asgiref==3.8.1",
 
     "tiktoken",
