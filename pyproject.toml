--- conflicted
+++ resolved
@@ -45,12 +45,8 @@
 
     "RestrictedPython==8.0",
 
-<<<<<<< HEAD
-    "loguru==0.7.2",
     "hvac==2.2.0",
-=======
     "loguru==0.7.3",
->>>>>>> 3f35ba27
     "asgiref==3.8.1",
 
     "openai",
