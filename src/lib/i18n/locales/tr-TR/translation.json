--- conflicted
+++ resolved
@@ -286,15 +286,10 @@
 	"Name your modelfile": "Model dosyanıza ad verin",
 	"New Chat": "Yeni Sohbet",
 	"New Password": "Yeni Parola",
-<<<<<<< HEAD
-	"No results found": "",
+	"No results found": "Sonuç bulunamadı",
 	"No search query generated": "",
 	"No search results found": "",
-	"No source available": "",
-=======
-	"No results found": "Sonuç bulunamadı",
 	"No source available": "Kaynak mevcut değil",
->>>>>>> 233dcb2d
 	"Not factually correct": "Gerçeklere göre doğru değil",
 	"Not sure what to add?": "Ne ekleyeceğinizden emin değil misiniz?",
 	"Not sure what to write? Switch to": "Ne yazacağınızdan emin değil misiniz? Şuraya geçin",
@@ -484,15 +479,10 @@
 	"Version": "Sürüm",
 	"Warning: If you update or change your embedding model, you will need to re-import all documents.": "Uyarı: Gömme modelinizi günceller veya değiştirirseniz, tüm belgeleri yeniden içe aktarmanız gerekecektir.",
 	"Web": "Web",
-<<<<<<< HEAD
-	"Web Loader Settings": "",
-	"Web Params": "",
+	"Web Loader Settings": "Web Yükleyici Ayarları",
+	"Web Params": "Web Parametreleri",
 	"Web Search Disabled": "",
 	"Web Search Enabled": "",
-=======
-	"Web Loader Settings": "Web Yükleyici Ayarları",
-	"Web Params": "Web Parametreleri",
->>>>>>> 233dcb2d
 	"Webhook URL": "Webhook URL",
 	"WebUI Add-ons": "WebUI Eklentileri",
 	"WebUI Settings": "WebUI Ayarları",
