<script lang="ts">
	import Fuse from 'fuse.js';
	import { toast } from 'svelte-sonner';
	import { v4 as uuidv4 } from 'uuid';
	import { PaneGroup, Pane, PaneResizer } from 'paneforge';

	import { onMount, getContext, onDestroy, tick } from 'svelte';
	const i18n = getContext('i18n');

	import { goto } from '$app/navigation';
	import { page } from '$app/stores';
	import {
		mobile,
		showSidebar,
		knowledge as _knowledge,
		config,
		user,
		settings
	} from '$lib/stores';

	import {
		updateFileDataContentById,
		uploadFile,
		deleteFileById,
		getFileById
	} from '$lib/apis/files';
	import {
		addFileToKnowledgeById,
		getKnowledgeById,
		getKnowledgeBases,
		removeFileFromKnowledgeById,
		resetKnowledgeById,
		updateFileFromKnowledgeById,
		updateKnowledgeById
	} from '$lib/apis/knowledge';
	import { blobToFile } from '$lib/utils';

	import Spinner from '$lib/components/common/Spinner.svelte';
	import Files from './KnowledgeBase/Files.svelte';
	import AddFilesPlaceholder from '$lib/components/AddFilesPlaceholder.svelte';

	import AddContentMenu from './KnowledgeBase/AddContentMenu.svelte';
	import AddTextContentModal from './KnowledgeBase/AddTextContentModal.svelte';

	import SyncConfirmDialog from '../../common/ConfirmDialog.svelte';
	import RichTextInput from '$lib/components/common/RichTextInput.svelte';
	import EllipsisVertical from '$lib/components/icons/EllipsisVertical.svelte';
	import Drawer from '$lib/components/common/Drawer.svelte';
	import ChevronLeft from '$lib/components/icons/ChevronLeft.svelte';
	import LockClosed from '$lib/components/icons/LockClosed.svelte';
	import AccessControlModal from '../common/AccessControlModal.svelte';
	import Search from '$lib/components/icons/Search.svelte';
	import Textarea from '$lib/components/common/Textarea.svelte';
	import FilesOverlay from '$lib/components/chat/MessageInput/FilesOverlay.svelte';

	let largeScreen = true;

	let pane;
	let showSidepanel = true;
	let minSize = 0;

	type Knowledge = {
		id: string;
		name: string;
		description: string;
		data: {
			file_ids: string[];
		};
		files: any[];
	};

	let id = null;
	let knowledge: Knowledge | null = null;
	let query = '';

	let showAddTextContentModal = false;
	let showSyncConfirmModal = false;
	let showAccessControlModal = false;

	let inputFiles = null;

	let filteredItems = [];
	$: if (knowledge && knowledge.files) {
		fuse = new Fuse(knowledge.files, {
			keys: ['meta.name', 'meta.description']
		});
	}

	$: if (fuse) {
		filteredItems = query
			? fuse.search(query).map((e) => {
					return e.item;
				})
			: (knowledge?.files ?? []);
	}

	let selectedFile = null;
	let selectedFileId = null;
	let selectedFileContent = '';

	// Add cache object
	let fileContentCache = new Map();

	$: if (selectedFileId) {
		const file = (knowledge?.files ?? []).find((file) => file.id === selectedFileId);
		if (file) {
			fileSelectHandler(file);
		} else {
			selectedFile = null;
		}
	} else {
		selectedFile = null;
	}

	let fuse = null;
	let debounceTimeout = null;
	let mediaQuery;
	let dragged = false;
	let isSaving = false;

	const createFileFromText = (name, content) => {
		const blob = new Blob([content], { type: 'text/plain' });
		const file = blobToFile(blob, `${name}.txt`);

		console.log(file);
		return file;
	};

	const uploadFileHandler = async (file) => {
		console.log(file);

		const tempItemId = uuidv4();
		const fileItem = {
			type: 'file',
			file: '',
			id: null,
			url: '',
			name: file.name,
			size: file.size,
			status: 'uploading',
			error: '',
			itemId: tempItemId
		};

		if (fileItem.size == 0) {
			toast.error($i18n.t('You cannot upload an empty file.'));
			return null;
		}

		if (
			($config?.file?.max_size ?? null) !== null &&
			file.size > ($config?.file?.max_size ?? 0) * 1024 * 1024
		) {
			console.log('File exceeds max size limit:', {
				fileSize: file.size,
				maxSize: ($config?.file?.max_size ?? 0) * 1024 * 1024
			});
			toast.error(
				$i18n.t(`File size should not exceed {{maxSize}} MB.`, {
					maxSize: $config?.file?.max_size
				})
			);
			return;
		}

		knowledge.files = [...(knowledge.files ?? []), fileItem];

		try {
			// If the file is an audio file, provide the language for STT.
			let metadata = null;
			if (
				(file.type.startsWith('audio/') || file.type.startsWith('video/')) &&
				$settings?.audio?.stt?.language
			) {
				metadata = {
					language: $settings?.audio?.stt?.language
				};
			}

			const uploadedFile = await uploadFile(localStorage.token, file, metadata).catch((e) => {
				toast.error(`${e}`);
				// Remove the failed file from the list
				knowledge.files = knowledge.files.filter((item) => item.itemId !== tempItemId);
				return null;
			});

			if (uploadedFile) {
				console.log(uploadedFile);
<<<<<<< HEAD
				// Update the temp file item with the uploaded file id
=======

				if (uploadedFile.error) {
					console.warn('File upload warning:', uploadedFile.error);
					toast.warning(uploadedFile.error);
				}

>>>>>>> ae78a362
				knowledge.files = knowledge.files.map((item) => {
					if (item.itemId === tempItemId) {
						item.id = uploadedFile.id;
						item.status = 'processing';
					}

					// Remove temporary item id
					delete item.itemId;
					return item;
				});
				await addFileHandler(uploadedFile.id, tempItemId);
			} else {
				toast.error($i18n.t('Failed to upload file.'));
				// Remove the failed file from the list
				knowledge.files = knowledge.files.filter((item) => item.itemId !== tempItemId);
			}
		} catch (e) {
			toast.error(`${e}`);
			// Remove the failed file from the list
			knowledge.files = knowledge.files.filter((item) => item.itemId !== tempItemId);
		}
	};

	const uploadDirectoryHandler = async () => {
		// Check if File System Access API is supported
		const isFileSystemAccessSupported = 'showDirectoryPicker' in window;

		try {
			if (isFileSystemAccessSupported) {
				// Modern browsers (Chrome, Edge) implementation
				await handleModernBrowserUpload();
			} else {
				// Firefox fallback
				await handleFirefoxUpload();
			}
		} catch (error) {
			handleUploadError(error);
		}
	};

	// Helper function to check if a path contains hidden folders
	const hasHiddenFolder = (path) => {
		return path.split('/').some((part) => part.startsWith('.'));
	};

	// Modern browsers implementation using File System Access API
	const handleModernBrowserUpload = async () => {
		const dirHandle = await window.showDirectoryPicker();
		let totalFiles = 0;
		let uploadedFiles = 0;

		// Function to update the UI with the progress
		const updateProgress = () => {
			const percentage = (uploadedFiles / totalFiles) * 100;
			toast.info(
				$i18n.t('Upload Progress: {{uploadedFiles}}/{{totalFiles}} ({{percentage}}%)', {
					uploadedFiles: uploadedFiles,
					totalFiles: totalFiles,
					percentage: percentage.toFixed(2)
				})
			);
		};

		// Recursive function to count all files excluding hidden ones
		async function countFiles(dirHandle) {
			for await (const entry of dirHandle.values()) {
				// Skip hidden files and directories
				if (entry.name.startsWith('.')) continue;

				if (entry.kind === 'file') {
					totalFiles++;
				} else if (entry.kind === 'directory') {
					// Only process non-hidden directories
					if (!entry.name.startsWith('.')) {
						await countFiles(entry);
					}
				}
			}
		}

		// Recursive function to process directories excluding hidden files and folders
		async function processDirectory(dirHandle, path = '') {
			for await (const entry of dirHandle.values()) {
				// Skip hidden files and directories
				if (entry.name.startsWith('.')) continue;

				const entryPath = path ? `${path}/${entry.name}` : entry.name;

				// Skip if the path contains any hidden folders
				if (hasHiddenFolder(entryPath)) continue;

				if (entry.kind === 'file') {
					const file = await entry.getFile();
					const fileWithPath = new File([file], entryPath, { type: file.type });

					await uploadFileHandler(fileWithPath);
					uploadedFiles++;
					updateProgress();
				} else if (entry.kind === 'directory') {
					// Only process non-hidden directories
					if (!entry.name.startsWith('.')) {
						await processDirectory(entry, entryPath);
					}
				}
			}
		}

		await countFiles(dirHandle);
		updateProgress();

		if (totalFiles > 0) {
			await processDirectory(dirHandle);
		} else {
			console.log('No files to upload.');
		}
	};

	// Firefox fallback implementation using traditional file input
	const handleFirefoxUpload = async () => {
		return new Promise((resolve, reject) => {
			// Create hidden file input
			const input = document.createElement('input');
			input.type = 'file';
			input.webkitdirectory = true;
			input.directory = true;
			input.multiple = true;
			input.style.display = 'none';

			// Add input to DOM temporarily
			document.body.appendChild(input);

			input.onchange = async () => {
				try {
					const files = Array.from(input.files)
						// Filter out files from hidden folders
						.filter((file) => !hasHiddenFolder(file.webkitRelativePath));

					let totalFiles = files.length;
					let uploadedFiles = 0;

					// Function to update the UI with the progress
					const updateProgress = () => {
						const percentage = (uploadedFiles / totalFiles) * 100;
						toast.info(
							$i18n.t('Upload Progress: {{uploadedFiles}}/{{totalFiles}} ({{percentage}}%)', {
								uploadedFiles: uploadedFiles,
								totalFiles: totalFiles,
								percentage: percentage.toFixed(2)
							})
						);
					};

					updateProgress();

					// Process all files
					for (const file of files) {
						// Skip hidden files (additional check)
						if (!file.name.startsWith('.')) {
							const relativePath = file.webkitRelativePath || file.name;
							const fileWithPath = new File([file], relativePath, { type: file.type });

							await uploadFileHandler(fileWithPath);
							uploadedFiles++;
							updateProgress();
						}
					}

					// Clean up
					document.body.removeChild(input);
					resolve();
				} catch (error) {
					reject(error);
				}
			};

			input.onerror = (error) => {
				document.body.removeChild(input);
				reject(error);
			};

			// Trigger file picker
			input.click();
		});
	};

	// Error handler
	const handleUploadError = (error) => {
		if (error.name === 'AbortError') {
			toast.info($i18n.t('Directory selection was cancelled'));
		} else {
			toast.error($i18n.t('Error accessing directory'));
			console.error('Directory access error:', error);
		}
	};

	// Helper function to maintain file paths within zip
	const syncDirectoryHandler = async () => {
		if ((knowledge?.files ?? []).length > 0) {
			const res = await resetKnowledgeById(localStorage.token, id).catch((e) => {
				toast.error(`${e}`);
			});

			if (res) {
				knowledge = res;
				toast.success($i18n.t('Knowledge reset successfully.'));

				// Upload directory
				uploadDirectoryHandler();
			}
		} else {
			uploadDirectoryHandler();
		}
	};

	const addFileHandler = async (fileId, tempItemId = null) => {
		const updatedKnowledge = await addFileToKnowledgeById(localStorage.token, id, fileId).catch(
			(e) => {
				toast.error(`${e}`);
				return null;
			}
		);

		if (updatedKnowledge) {
			// Preserve files that are currently uploading or processing
			const uploadingFiles = knowledge.files.filter(
				(file) => file.status === 'uploading' || (file.itemId && file.itemId !== tempItemId)
			);
			
			// Merge server state with local uploading state
			const serverFiles = updatedKnowledge.files || [];
			knowledge = {
				...updatedKnowledge,
				files: [...serverFiles, ...uploadingFiles]
			};
			
			toast.success($i18n.t('File added successfully.'));
		} else {
			toast.error($i18n.t('Failed to add file.'));
			knowledge.files = knowledge.files.filter((file) => file.id !== fileId);
		}
	};

	const deleteFileHandler = async (fileId) => {
		try {
			console.log('Starting file deletion process for:', fileId);

			// Remove from knowledge base only
			const updatedKnowledge = await removeFileFromKnowledgeById(localStorage.token, id, fileId);

			console.log('Knowledge base updated:', updatedKnowledge);

			if (updatedKnowledge) {
				// Preserve files that are currently uploading
				const uploadingFiles = knowledge.files.filter(
					(file) => file.status === 'uploading' || file.itemId
				);
				
				// Merge server state with local uploading state
				const serverFiles = updatedKnowledge.files || [];
				knowledge = {
					...updatedKnowledge,
					files: [...serverFiles, ...uploadingFiles]
				};
				
				toast.success($i18n.t('File removed successfully.'));
			}
		} catch (e) {
			console.error('Error in deleteFileHandler:', e);
			toast.error(`${e}`);
		}
	};

	const updateFileContentHandler = async () => {
<<<<<<< HEAD
		const fileId = selectedFile.id;
		const content = selectedFile.data.content;

		const res = updateFileDataContentById(localStorage.token, fileId, content).catch((e) => {
			toast.error(`${e}`);
		});

		const updatedKnowledge = await updateFileFromKnowledgeById(
			localStorage.token,
			id,
			fileId
		).catch((e) => {
			toast.error(`${e}`);
		});

		if (res && updatedKnowledge) {
			// Preserve files that are currently uploading
			const uploadingFiles = knowledge.files.filter(
				(file) => file.status === 'uploading' || file.itemId
			);
			
			// Merge server state with local uploading state
			const serverFiles = updatedKnowledge.files || [];
			knowledge = {
				...updatedKnowledge,
				files: [...serverFiles, ...uploadingFiles]
			};
			
			toast.success($i18n.t('File content updated successfully.'));
=======
		if (isSaving) {
			console.log('Save operation already in progress, skipping...');
			return;
		}
		isSaving = true;
		try {
			const fileId = selectedFile.id;
			const content = selectedFileContent;
			// Clear the cache for this file since we're updating it
			fileContentCache.delete(fileId);
			const res = await updateFileDataContentById(localStorage.token, fileId, content).catch(
				(e) => {
					toast.error(`${e}`);
				}
			);
			const updatedKnowledge = await updateFileFromKnowledgeById(
				localStorage.token,
				id,
				fileId
			).catch((e) => {
				toast.error(`${e}`);
			});
			if (res && updatedKnowledge) {
				knowledge = updatedKnowledge;
				toast.success($i18n.t('File content updated successfully.'));
			}
		} finally {
			isSaving = false;
>>>>>>> ae78a362
		}
	};

	const changeDebounceHandler = () => {
		console.log('debounce');
		if (debounceTimeout) {
			clearTimeout(debounceTimeout);
		}

		debounceTimeout = setTimeout(async () => {
			if (knowledge.name.trim() === '' || knowledge.description.trim() === '') {
				toast.error($i18n.t('Please fill in all fields.'));
				return;
			}

			const res = await updateKnowledgeById(localStorage.token, id, {
				...knowledge,
				name: knowledge.name,
				description: knowledge.description,
				access_control: knowledge.access_control
			}).catch((e) => {
				toast.error(`${e}`);
			});

			if (res) {
				toast.success($i18n.t('Knowledge updated successfully'));
				_knowledge.set(await getKnowledgeBases(localStorage.token));
			}
		}, 1000);
	};

	const handleMediaQuery = async (e) => {
		if (e.matches) {
			largeScreen = true;
		} else {
			largeScreen = false;
		}
	};

	const fileSelectHandler = async (file) => {
		try {
			selectedFile = file;

			// Check cache first
			if (fileContentCache.has(file.id)) {
				selectedFileContent = fileContentCache.get(file.id);
				return;
			}

			const response = await getFileById(localStorage.token, file.id);
			if (response) {
				selectedFileContent = response.data.content;
				// Cache the content
				fileContentCache.set(file.id, response.data.content);
			} else {
				toast.error($i18n.t('No content found in file.'));
			}
		} catch (e) {
			toast.error($i18n.t('Failed to load file content.'));
		}
	};

	const onDragOver = (e) => {
		e.preventDefault();

		// Check if a file is being draggedOver.
		if (e.dataTransfer?.types?.includes('Files')) {
			dragged = true;
		} else {
			dragged = false;
		}
	};

	const onDragLeave = () => {
		dragged = false;
	};

	const onDrop = async (e) => {
		e.preventDefault();
		dragged = false;

		if (e.dataTransfer?.types?.includes('Files')) {
			if (e.dataTransfer?.files) {
				const inputFiles = e.dataTransfer?.files;

				if (inputFiles && inputFiles.length > 0) {
					for (const file of inputFiles) {
						await uploadFileHandler(file);
					}
				} else {
					toast.error($i18n.t(`File not found.`));
				}
			}
		}
	};

	onMount(async () => {
		// listen to resize 1024px
		mediaQuery = window.matchMedia('(min-width: 1024px)');

		mediaQuery.addEventListener('change', handleMediaQuery);
		handleMediaQuery(mediaQuery);

		// Select the container element you want to observe
		const container = document.getElementById('collection-container');

		// initialize the minSize based on the container width
		minSize = !largeScreen ? 100 : Math.floor((300 / container.clientWidth) * 100);

		// Create a new ResizeObserver instance
		const resizeObserver = new ResizeObserver((entries) => {
			for (let entry of entries) {
				const width = entry.contentRect.width;
				// calculate the percentage of 300
				const percentage = (300 / width) * 100;
				// set the minSize to the percentage, must be an integer
				minSize = !largeScreen ? 100 : Math.floor(percentage);

				if (showSidepanel) {
					if (pane && pane.isExpanded() && pane.getSize() < minSize) {
						pane.resize(minSize);
					}
				}
			}
		});

		// Start observing the container's size changes
		resizeObserver.observe(container);

		if (pane) {
			pane.expand();
		}

		id = $page.params.id;

		const res = await getKnowledgeById(localStorage.token, id).catch((e) => {
			toast.error(`${e}`);
			return null;
		});

		if (res) {
			knowledge = res;
		} else {
			goto('/workspace/knowledge');
		}

		const dropZone = document.querySelector('body');
		dropZone?.addEventListener('dragover', onDragOver);
		dropZone?.addEventListener('drop', onDrop);
		dropZone?.addEventListener('dragleave', onDragLeave);
	});

	onDestroy(() => {
		mediaQuery?.removeEventListener('change', handleMediaQuery);
		const dropZone = document.querySelector('body');
		dropZone?.removeEventListener('dragover', onDragOver);
		dropZone?.removeEventListener('drop', onDrop);
		dropZone?.removeEventListener('dragleave', onDragLeave);
	});

	const decodeString = (str: string) => {
		try {
			return decodeURIComponent(str);
		} catch (e) {
			return str;
		}
	};
</script>

<FilesOverlay show={dragged} />
<SyncConfirmDialog
	bind:show={showSyncConfirmModal}
	message={$i18n.t(
		'This will reset the knowledge base and sync all files. Do you wish to continue?'
	)}
	on:confirm={() => {
		syncDirectoryHandler();
	}}
/>

<AddTextContentModal
	bind:show={showAddTextContentModal}
	on:submit={(e) => {
		const file = createFileFromText(e.detail.name, e.detail.content);
		uploadFileHandler(file);
	}}
/>

<input
	id="files-input"
	bind:files={inputFiles}
	type="file"
	multiple
	hidden
	on:change={async () => {
		if (inputFiles && inputFiles.length > 0) {
			for (const file of inputFiles) {
				await uploadFileHandler(file);
			}

			inputFiles = null;
			const fileInputElement = document.getElementById('files-input');

			if (fileInputElement) {
				fileInputElement.value = '';
			}
		} else {
			toast.error($i18n.t(`File not found.`));
		}
	}}
/>

<div class="flex flex-col w-full h-full translate-y-1" id="collection-container">
	{#if id && knowledge}
		<AccessControlModal
			bind:show={showAccessControlModal}
			bind:accessControl={knowledge.access_control}
			allowPublic={$user?.permissions?.sharing?.public_knowledge || $user?.role === 'admin'}
			onChange={() => {
				changeDebounceHandler();
			}}
			accessRoles={['read', 'write']}
		/>
		<div class="w-full mb-2.5">
			<div class=" flex w-full">
				<div class="flex-1">
					<div class="flex items-center justify-between w-full px-0.5 mb-1">
						<div class="w-full">
							<input
								type="text"
								class="text-left w-full font-semibold text-2xl font-primary bg-transparent outline-hidden"
								bind:value={knowledge.name}
								placeholder={$i18n.t('Knowledge Name')}
								on:input={() => {
									changeDebounceHandler();
								}}
							/>
						</div>

						<div class="self-center shrink-0">
							<button
								class="bg-gray-50 hover:bg-gray-100 text-black dark:bg-gray-850 dark:hover:bg-gray-800 dark:text-white transition px-2 py-1 rounded-full flex gap-1 items-center"
								type="button"
								on:click={() => {
									showAccessControlModal = true;
								}}
							>
								<LockClosed strokeWidth="2.5" className="size-3.5" />

								<div class="text-sm font-medium shrink-0">
									{$i18n.t('Access')}
								</div>
							</button>
						</div>
					</div>

					<div class="flex w-full px-1">
						<input
							type="text"
							class="text-left text-xs w-full text-gray-500 bg-transparent outline-hidden"
							bind:value={knowledge.description}
							placeholder={$i18n.t('Knowledge Description')}
							on:input={() => {
								changeDebounceHandler();
							}}
						/>
					</div>
				</div>
			</div>
		</div>

		<div class="flex flex-row flex-1 h-full max-h-full pb-2.5 gap-3">
			{#if largeScreen}
				<div class="flex-1 flex justify-start w-full h-full max-h-full">
					{#if selectedFile}
						<div class=" flex flex-col w-full">
							<div class="shrink-0 mb-2 flex items-center">
								{#if !showSidepanel}
									<div class="-translate-x-2">
										<button
											class="w-full text-left text-sm p-1.5 rounded-lg dark:text-gray-300 dark:hover:text-white hover:bg-black/5 dark:hover:bg-gray-850"
											on:click={() => {
												pane.expand();
											}}
										>
											<ChevronLeft strokeWidth="2.5" />
										</button>
									</div>
								{/if}

								<div class=" flex-1 text-xl font-medium">
									<a
										class="hover:text-gray-500 dark:hover:text-gray-100 hover:underline grow line-clamp-1"
										href={selectedFile.id ? `/api/v1/files/${selectedFile.id}/content` : '#'}
										target="_blank"
									>
										{decodeString(selectedFile?.meta?.name)}
									</a>
								</div>

								<div>
									<button
										class="self-center w-fit text-sm py-1 px-2.5 dark:text-gray-300 dark:hover:text-white hover:bg-black/5 dark:hover:bg-white/5 rounded-lg disabled:opacity-50 disabled:cursor-not-allowed"
										disabled={isSaving}
										on:click={() => {
											updateFileContentHandler();
										}}
									>
										{$i18n.t('Save')}
										{#if isSaving}
											<div class="ml-2 self-center">
												<Spinner />
											</div>
										{/if}
									</button>
								</div>
							</div>

							<div
								class=" flex-1 w-full h-full max-h-full text-sm bg-transparent outline-hidden overflow-y-auto scrollbar-hidden"
							>
								{#key selectedFile.id}
									<textarea
										class="w-full h-full outline-none resize-none"
										bind:value={selectedFileContent}
										placeholder={$i18n.t('Add content here')}
									/>
								{/key}
							</div>
						</div>
					{:else}
						<div class="h-full flex w-full">
							<div class="m-auto text-xs text-center text-gray-200 dark:text-gray-700">
								{$i18n.t('Drag and drop a file to upload or select a file to view')}
							</div>
						</div>
					{/if}
				</div>
			{:else if !largeScreen && selectedFileId !== null}
				<Drawer
					className="h-full"
					show={selectedFileId !== null}
					onClose={() => {
						selectedFileId = null;
					}}
				>
					<div class="flex flex-col justify-start h-full max-h-full p-2">
						<div class=" flex flex-col w-full h-full max-h-full">
							<div class="shrink-0 mt-1 mb-2 flex items-center">
								<div class="mr-2">
									<button
										class="w-full text-left text-sm p-1.5 rounded-lg dark:text-gray-300 dark:hover:text-white hover:bg-black/5 dark:hover:bg-gray-850"
										on:click={() => {
											selectedFileId = null;
										}}
									>
										<ChevronLeft strokeWidth="2.5" />
									</button>
								</div>
								<div class=" flex-1 text-xl line-clamp-1">
									{selectedFile?.meta?.name}
								</div>

								<div>
									<button
										class="self-center w-fit text-sm py-1 px-2.5 dark:text-gray-300 dark:hover:text-white hover:bg-black/5 dark:hover:bg-white/5 rounded-lg disabled:opacity-50 disabled:cursor-not-allowed"
										disabled={isSaving}
										on:click={() => {
											updateFileContentHandler();
										}}
									>
										{$i18n.t('Save')}
										{#if isSaving}
											<div class="ml-2 self-center">
												<Spinner />
											</div>
										{/if}
									</button>
								</div>
							</div>

							<div
								class=" flex-1 w-full h-full max-h-full py-2.5 px-3.5 rounded-lg text-sm bg-transparent overflow-y-auto scrollbar-hidden"
							>
								{#key selectedFile.id}
									<textarea
										class="w-full h-full outline-none resize-none"
										bind:value={selectedFileContent}
										placeholder={$i18n.t('Add content here')}
									/>
								{/key}
							</div>
						</div>
					</div>
				</Drawer>
			{/if}

			<div
				class="{largeScreen ? 'shrink-0 w-72 max-w-72' : 'flex-1'}
			flex
			py-2
			rounded-2xl
			border
			border-gray-50
			h-full
			dark:border-gray-850"
			>
				<div class=" flex flex-col w-full space-x-2 rounded-lg h-full">
					<div class="w-full h-full flex flex-col">
						<div class=" px-3">
							<div class="flex mb-0.5">
								<div class=" self-center ml-1 mr-3">
									<Search />
								</div>
								<input
									class=" w-full text-sm pr-4 py-1 rounded-r-xl outline-hidden bg-transparent"
									bind:value={query}
									placeholder={`${$i18n.t('Search Collection')}${(knowledge?.files ?? []).length ? ` (${(knowledge?.files ?? []).length})` : ''}`}
									on:focus={() => {
										selectedFileId = null;
									}}
								/>

								<div>
									<AddContentMenu
										on:upload={(e) => {
											if (e.detail.type === 'directory') {
												uploadDirectoryHandler();
											} else if (e.detail.type === 'text') {
												showAddTextContentModal = true;
											} else {
												document.getElementById('files-input').click();
											}
										}}
										on:sync={(e) => {
											showSyncConfirmModal = true;
										}}
									/>
								</div>
							</div>
						</div>

						{#if filteredItems.length > 0}
							<div class=" flex overflow-y-auto h-full w-full scrollbar-hidden text-xs">
								<Files
									small
									files={filteredItems}
									{selectedFileId}
									on:click={(e) => {
										selectedFileId = selectedFileId === e.detail ? null : e.detail;
									}}
									on:delete={(e) => {
										console.log(e.detail);

										selectedFileId = null;
										deleteFileHandler(e.detail);
									}}
								/>
							</div>
						{:else}
							<div class="my-3 flex flex-col justify-center text-center text-gray-500 text-xs">
								<div>
									{$i18n.t('No content found')}
								</div>
							</div>
						{/if}
					</div>
				</div>
			</div>
		</div>
	{:else}
		<Spinner className="size-5" />
	{/if}
</div><|MERGE_RESOLUTION|>--- conflicted
+++ resolved
@@ -186,16 +186,13 @@
 
 			if (uploadedFile) {
 				console.log(uploadedFile);
-<<<<<<< HEAD
-				// Update the temp file item with the uploaded file id
-=======
 
 				if (uploadedFile.error) {
 					console.warn('File upload warning:', uploadedFile.error);
 					toast.warning(uploadedFile.error);
 				}
 
->>>>>>> ae78a362
+				// Update the temp file item with the uploaded file id
 				knowledge.files = knowledge.files.map((item) => {
 					if (item.itemId === tempItemId) {
 						item.id = uploadedFile.id;
@@ -469,37 +466,6 @@
 	};
 
 	const updateFileContentHandler = async () => {
-<<<<<<< HEAD
-		const fileId = selectedFile.id;
-		const content = selectedFile.data.content;
-
-		const res = updateFileDataContentById(localStorage.token, fileId, content).catch((e) => {
-			toast.error(`${e}`);
-		});
-
-		const updatedKnowledge = await updateFileFromKnowledgeById(
-			localStorage.token,
-			id,
-			fileId
-		).catch((e) => {
-			toast.error(`${e}`);
-		});
-
-		if (res && updatedKnowledge) {
-			// Preserve files that are currently uploading
-			const uploadingFiles = knowledge.files.filter(
-				(file) => file.status === 'uploading' || file.itemId
-			);
-			
-			// Merge server state with local uploading state
-			const serverFiles = updatedKnowledge.files || [];
-			knowledge = {
-				...updatedKnowledge,
-				files: [...serverFiles, ...uploadingFiles]
-			};
-			
-			toast.success($i18n.t('File content updated successfully.'));
-=======
 		if (isSaving) {
 			console.log('Save operation already in progress, skipping...');
 			return;
@@ -523,12 +489,22 @@
 				toast.error(`${e}`);
 			});
 			if (res && updatedKnowledge) {
-				knowledge = updatedKnowledge;
+				// Preserve files that are currently uploading
+			const uploadingFiles = knowledge.files.filter(
+				(file) => file.status === 'uploading' || file.itemId
+			);
+			
+			// Merge server state with local uploading state
+			const serverFiles = updatedKnowledge.files || [];
+			knowledge = {
+				...updatedKnowledge,
+				files: [...serverFiles, ...uploadingFiles]
+			};
+			
 				toast.success($i18n.t('File content updated successfully.'));
 			}
 		} finally {
 			isSaving = false;
->>>>>>> ae78a362
 		}
 	};
 
