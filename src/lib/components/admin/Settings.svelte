--- conflicted
+++ resolved
@@ -87,12 +87,8 @@
 		class="tabs flex flex-row overflow-x-auto gap-2.5 max-w-full lg:gap-1 lg:flex-col lg:flex-none lg:w-48 dark:text-gray-200 text-sm font-medium scrollbar-none"
 	>
 		<button
-<<<<<<< HEAD
-			class="px-0.5 py-1 min-w-fit rounded-lg flex-1 lg:flex-none flex text-left transition {selectedTab ===
-=======
 			id="general"
 			class="px-0.5 py-1 min-w-fit rounded-lg flex-1 lg:flex-none flex text-right transition {selectedTab ===
->>>>>>> 3f35ba27
 			'general'
 				? ''
 				: ' text-gray-300 dark:text-gray-600 hover:text-gray-700 dark:hover:text-white'}"
@@ -118,12 +114,8 @@
 		</button>
 
 		<button
-<<<<<<< HEAD
-			class="px-0.5 py-1 min-w-fit rounded-lg flex-1 lg:flex-none flex text-left transition {selectedTab ===
-=======
 			id="connections"
 			class="px-0.5 py-1 min-w-fit rounded-lg flex-1 md:flex-none flex text-left transition {selectedTab ===
->>>>>>> 3f35ba27
 			'connections'
 				? ''
 				: ' text-gray-300 dark:text-gray-600 hover:text-gray-700 dark:hover:text-white'}"
@@ -147,7 +139,6 @@
 		</button>
 
 		<button
-<<<<<<< HEAD
 			data-cy="agent-connections-tab"
 			class="px-0.5 py-1 min-w-fit rounded-lg flex-1 lg:flex-none flex text-left transition {selectedTab ===
 			'agent-connections'
@@ -173,10 +164,6 @@
 
 		<button
 			class="px-0.5 py-1 min-w-fit rounded-lg flex-1 lg:flex-none flex text-left transition {selectedTab ===
-=======
-			id="models"
-			class="px-0.5 py-1 min-w-fit rounded-lg flex-1 md:flex-none flex text-left transition {selectedTab ===
->>>>>>> 3f35ba27
 			'models'
 				? ''
 				: ' text-gray-300 dark:text-gray-600 hover:text-gray-700 dark:hover:text-white'}"
@@ -202,12 +189,8 @@
 		</button>
 
 		<button
-<<<<<<< HEAD
-			class="px-0.5 py-1 min-w-fit rounded-lg flex-1 lg:flex-none flex text-left transition {selectedTab ===
-=======
 			id="evaluations"
 			class="px-0.5 py-1 min-w-fit rounded-lg flex-1 md:flex-none flex text-left transition {selectedTab ===
->>>>>>> 3f35ba27
 			'evaluations'
 				? ''
 				: ' text-gray-300 dark:text-gray-600 hover:text-gray-700 dark:hover:text-white'}"
@@ -222,9 +205,6 @@
 		</button>
 
 		<button
-<<<<<<< HEAD
-			class="px-0.5 py-1 min-w-fit rounded-lg flex-1 lg:flex-none flex text-left transition {selectedTab ===
-=======
 			id="tools"
 			class="px-0.5 py-1 min-w-fit rounded-lg flex-1 md:flex-none flex text-left transition {selectedTab ===
 			'tools'
@@ -254,7 +234,6 @@
 		<button
 			id="documents"
 			class="px-0.5 py-1 min-w-fit rounded-lg flex-1 md:flex-none flex text-left transition {selectedTab ===
->>>>>>> 3f35ba27
 			'documents'
 				? ''
 				: ' text-gray-300 dark:text-gray-600 hover:text-gray-700 dark:hover:text-white'}"
@@ -284,12 +263,8 @@
 		</button>
 
 		<button
-<<<<<<< HEAD
-			class="px-0.5 py-1 min-w-fit rounded-lg flex-1 lg:flex-none flex text-left transition {selectedTab ===
-=======
 			id="web"
 			class="px-0.5 py-1 min-w-fit rounded-lg flex-1 md:flex-none flex text-left transition {selectedTab ===
->>>>>>> 3f35ba27
 			'web'
 				? ''
 				: ' text-gray-300 dark:text-gray-600 hover:text-gray-700 dark:hover:text-white'}"
@@ -313,12 +288,8 @@
 		</button>
 
 		<button
-<<<<<<< HEAD
-			class="px-0.5 py-1 min-w-fit rounded-lg flex-1 lg:flex-none flex text-left transition {selectedTab ===
-=======
 			id="code-execution"
 			class="px-0.5 py-1 min-w-fit rounded-lg flex-1 md:flex-none flex text-left transition {selectedTab ===
->>>>>>> 3f35ba27
 			'code-execution'
 				? ''
 				: ' text-gray-300 dark:text-gray-600 hover:text-gray-700 dark:hover:text-white'}"
@@ -344,12 +315,8 @@
 		</button>
 
 		<button
-<<<<<<< HEAD
-			class="px-0.5 py-1 min-w-fit rounded-lg flex-1 lg:flex-none flex text-left transition {selectedTab ===
-=======
 			id="interface"
 			class="px-0.5 py-1 min-w-fit rounded-lg flex-1 md:flex-none flex text-left transition {selectedTab ===
->>>>>>> 3f35ba27
 			'interface'
 				? ''
 				: ' text-gray-300 dark:text-gray-600 hover:text-gray-700 dark:hover:text-white'}"
@@ -375,12 +342,8 @@
 		</button>
 
 		<button
-<<<<<<< HEAD
-			class="px-0.5 py-1 min-w-fit rounded-lg flex-1 lg:flex-none flex text-left transition {selectedTab ===
-=======
 			id="audio"
 			class="px-0.5 py-1 min-w-fit rounded-lg flex-1 md:flex-none flex text-left transition {selectedTab ===
->>>>>>> 3f35ba27
 			'audio'
 				? ''
 				: ' text-gray-300 dark:text-gray-600 hover:text-gray-700 dark:hover:text-white'}"
@@ -407,12 +370,8 @@
 		</button>
 
 		<button
-<<<<<<< HEAD
-			class="px-0.5 py-1 min-w-fit rounded-lg flex-1 lg:flex-none flex text-left transition {selectedTab ===
-=======
 			id="images"
 			class="px-0.5 py-1 min-w-fit rounded-lg flex-1 md:flex-none flex text-left transition {selectedTab ===
->>>>>>> 3f35ba27
 			'images'
 				? ''
 				: ' text-gray-300 dark:text-gray-600 hover:text-gray-700 dark:hover:text-white'}"
@@ -438,12 +397,8 @@
 		</button>
 
 		<button
-<<<<<<< HEAD
-			class="px-0.5 py-1 min-w-fit rounded-lg flex-1 lg:flex-none flex text-left transition {selectedTab ===
-=======
 			id="pipelines"
 			class="px-0.5 py-1 min-w-fit rounded-lg flex-1 md:flex-none flex text-left transition {selectedTab ===
->>>>>>> 3f35ba27
 			'pipelines'
 				? ''
 				: ' text-gray-300 dark:text-gray-600 hover:text-gray-700 dark:hover:text-white'}"
@@ -473,12 +428,8 @@
 		</button>
 
 		<button
-<<<<<<< HEAD
-			class="px-0.5 py-1 min-w-fit rounded-lg flex-1 lg:flex-none flex text-left transition {selectedTab ===
-=======
 			id="db"
 			class="px-0.5 py-1 min-w-fit rounded-lg flex-1 md:flex-none flex text-left transition {selectedTab ===
->>>>>>> 3f35ba27
 			'db'
 				? ''
 				: ' text-gray-300 dark:text-gray-600 hover:text-gray-700 dark:hover:text-white'}"
