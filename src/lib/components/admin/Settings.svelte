--- conflicted
+++ resolved
@@ -15,6 +15,7 @@
 	import Interface from './Settings/Interface.svelte';
 	import Models from './Settings/Models.svelte';
 	import Connections from './Settings/Connections.svelte';
+	import AgentConnections from './Settings/AgentConnections.svelte';
 	import AgentConnections from './Settings/AgentConnections.svelte';
 	import Documents from './Settings/Documents.svelte';
 	import WebSearch from './Settings/WebSearch.svelte';
@@ -85,18 +86,11 @@
 <div class="flex flex-col lg:flex-row w-full h-full pb-2 lg:space-x-4">
 	<div
 		id="admin-settings-tabs-container"
-<<<<<<< HEAD
 		class="tabs flex flex-row overflow-x-auto gap-2.5 max-w-full lg:gap-1 lg:flex-col lg:flex-none lg:w-48 dark:text-gray-200 text-sm font-medium scrollbar-none"
 	>
 		<button
-			class="px-0.5 py-1 min-w-fit rounded-lg flex-1 lg:flex-none flex text-left transition {selectedTab ===
-=======
-		class="tabs mx-[16px] lg:mx-0 lg:px-[16px] flex flex-row overflow-x-auto gap-2.5 max-w-full lg:gap-1 lg:flex-col lg:flex-none lg:w-50 dark:text-gray-200 text-sm font-medium text-left scrollbar-none"
-	>
-		<button
 			id="general"
 			class="px-0.5 py-1 min-w-fit rounded-lg flex-1 lg:flex-none flex text-right transition {selectedTab ===
->>>>>>> ae78a362
 			'general'
 				? ''
 				: ' text-gray-300 dark:text-gray-600 hover:text-gray-700 dark:hover:text-white'}"
@@ -122,12 +116,8 @@
 		</button>
 
 		<button
-<<<<<<< HEAD
-			class="px-0.5 py-1 min-w-fit rounded-lg flex-1 lg:flex-none flex text-left transition {selectedTab ===
-=======
 			id="connections"
 			class="px-0.5 py-1 min-w-fit rounded-lg flex-1 md:flex-none flex text-left transition {selectedTab ===
->>>>>>> ae78a362
 			'connections'
 				? ''
 				: ' text-gray-300 dark:text-gray-600 hover:text-gray-700 dark:hover:text-white'}"
@@ -151,48 +141,30 @@
 		</button>
 
 		<button
-<<<<<<< HEAD
-			data-cy="agent-connections-tab"
-			class="px-0.5 py-1 min-w-fit rounded-lg flex-1 lg:flex-none flex text-left transition {selectedTab ===
-=======
 			id="agent-connections"
 			class="px-0.5 py-1 min-w-fit rounded-lg flex-1 md:flex-none flex text-left transition {selectedTab ===
->>>>>>> ae78a362
 			'agent-connections'
 				? ''
 				: ' text-gray-300 dark:text-gray-600 hover:text-gray-700 dark:hover:text-white'}"
 			on:click={() => {
-<<<<<<< HEAD
-				selectedTab = 'agent-connections';
-=======
 				goto('/admin/settings/agent-connections');
->>>>>>> ae78a362
-			}}
-		>
-			<div class=" self-center mr-2">
-				<svg
-					xmlns="http://www.w3.org/2000/svg"
-					viewBox="0 0 16 16"
-					fill="currentColor"
-					class="w-4 h-4"
-				>
-<<<<<<< HEAD
-					<path d="M2.5 3A1.5 1.5 0 0 0 1 4.5v.793c.026.009.051.02.076.032L7.674 8.51c.206.1.446.1.652 0l6.598-3.185A.755.755 0 0 1 15 5.293V4.5A1.5 1.5 0 0 0 13.5 3h-11Z" />
-					<path d="M15 6.954 8.978 9.86a2.25 2.25 0 0 1-1.956 0L1 6.954V11.5A1.5 1.5 0 0 0 2.5 13h11a1.5 1.5 0 0 0 1.5-1.5V6.954Z" />
-=======
+			}}
+		>
+			<div class=" self-center mr-2">
+				<svg
+					xmlns="http://www.w3.org/2000/svg"
+					viewBox="0 0 16 16"
+					fill="currentColor"
+					class="w-4 h-4"
+				>
 					<path d="M1 9.5A3.5 3.5 0 0 0 4.5 13H12a3 3 0 0 0 .917-5.857 2.503 2.503 0 0 0-3.198-3.019 3.5 3.5 0 0 0-6.628 2.171A3.5 3.5 0 0 0 1 9.5Z" />
->>>>>>> ae78a362
 				</svg>
 			</div>
 			<div class=" self-center">{$i18n.t('Agent Connections')}</div>
 		</button>
 
 		<button
-<<<<<<< HEAD
-			class="px-0.5 py-1 min-w-fit rounded-lg flex-1 lg:flex-none flex text-left transition {selectedTab ===
-=======
-			class="px-0.5 py-1 min-w-fit rounded-lg flex-1 md:flex-none flex text-left transition {selectedTab ===
->>>>>>> ae78a362
+			class="px-0.5 py-1 min-w-fit rounded-lg flex-1 md:flex-none flex text-left transition {selectedTab ===
 			'models'
 				? ''
 				: ' text-gray-300 dark:text-gray-600 hover:text-gray-700 dark:hover:text-white'}"
@@ -218,12 +190,8 @@
 		</button>
 
 		<button
-<<<<<<< HEAD
-			class="px-0.5 py-1 min-w-fit rounded-lg flex-1 lg:flex-none flex text-left transition {selectedTab ===
-=======
 			id="evaluations"
 			class="px-0.5 py-1 min-w-fit rounded-lg flex-1 md:flex-none flex text-left transition {selectedTab ===
->>>>>>> ae78a362
 			'evaluations'
 				? ''
 				: ' text-gray-300 dark:text-gray-600 hover:text-gray-700 dark:hover:text-white'}"
@@ -238,9 +206,6 @@
 		</button>
 
 		<button
-<<<<<<< HEAD
-			class="px-0.5 py-1 min-w-fit rounded-lg flex-1 lg:flex-none flex text-left transition {selectedTab ===
-=======
 			id="tools"
 			class="px-0.5 py-1 min-w-fit rounded-lg flex-1 md:flex-none flex text-left transition {selectedTab ===
 			'tools'
@@ -270,7 +235,6 @@
 		<button
 			id="documents"
 			class="px-0.5 py-1 min-w-fit rounded-lg flex-1 md:flex-none flex text-left transition {selectedTab ===
->>>>>>> ae78a362
 			'documents'
 				? ''
 				: ' text-gray-300 dark:text-gray-600 hover:text-gray-700 dark:hover:text-white'}"
@@ -300,12 +264,8 @@
 		</button>
 
 		<button
-<<<<<<< HEAD
-			class="px-0.5 py-1 min-w-fit rounded-lg flex-1 lg:flex-none flex text-left transition {selectedTab ===
-=======
 			id="web"
 			class="px-0.5 py-1 min-w-fit rounded-lg flex-1 md:flex-none flex text-left transition {selectedTab ===
->>>>>>> ae78a362
 			'web'
 				? ''
 				: ' text-gray-300 dark:text-gray-600 hover:text-gray-700 dark:hover:text-white'}"
@@ -329,12 +289,8 @@
 		</button>
 
 		<button
-<<<<<<< HEAD
-			class="px-0.5 py-1 min-w-fit rounded-lg flex-1 lg:flex-none flex text-left transition {selectedTab ===
-=======
 			id="code-execution"
 			class="px-0.5 py-1 min-w-fit rounded-lg flex-1 md:flex-none flex text-left transition {selectedTab ===
->>>>>>> ae78a362
 			'code-execution'
 				? ''
 				: ' text-gray-300 dark:text-gray-600 hover:text-gray-700 dark:hover:text-white'}"
@@ -360,12 +316,8 @@
 		</button>
 
 		<button
-<<<<<<< HEAD
-			class="px-0.5 py-1 min-w-fit rounded-lg flex-1 lg:flex-none flex text-left transition {selectedTab ===
-=======
 			id="interface"
 			class="px-0.5 py-1 min-w-fit rounded-lg flex-1 md:flex-none flex text-left transition {selectedTab ===
->>>>>>> ae78a362
 			'interface'
 				? ''
 				: ' text-gray-300 dark:text-gray-600 hover:text-gray-700 dark:hover:text-white'}"
@@ -391,12 +343,8 @@
 		</button>
 
 		<button
-<<<<<<< HEAD
-			class="px-0.5 py-1 min-w-fit rounded-lg flex-1 lg:flex-none flex text-left transition {selectedTab ===
-=======
 			id="audio"
 			class="px-0.5 py-1 min-w-fit rounded-lg flex-1 md:flex-none flex text-left transition {selectedTab ===
->>>>>>> ae78a362
 			'audio'
 				? ''
 				: ' text-gray-300 dark:text-gray-600 hover:text-gray-700 dark:hover:text-white'}"
@@ -423,12 +371,8 @@
 		</button>
 
 		<button
-<<<<<<< HEAD
-			class="px-0.5 py-1 min-w-fit rounded-lg flex-1 lg:flex-none flex text-left transition {selectedTab ===
-=======
 			id="images"
 			class="px-0.5 py-1 min-w-fit rounded-lg flex-1 md:flex-none flex text-left transition {selectedTab ===
->>>>>>> ae78a362
 			'images'
 				? ''
 				: ' text-gray-300 dark:text-gray-600 hover:text-gray-700 dark:hover:text-white'}"
@@ -454,12 +398,8 @@
 		</button>
 
 		<button
-<<<<<<< HEAD
-			class="px-0.5 py-1 min-w-fit rounded-lg flex-1 lg:flex-none flex text-left transition {selectedTab ===
-=======
 			id="pipelines"
 			class="px-0.5 py-1 min-w-fit rounded-lg flex-1 md:flex-none flex text-left transition {selectedTab ===
->>>>>>> ae78a362
 			'pipelines'
 				? ''
 				: ' text-gray-300 dark:text-gray-600 hover:text-gray-700 dark:hover:text-white'}"
@@ -489,12 +429,8 @@
 		</button>
 
 		<button
-<<<<<<< HEAD
-			class="px-0.5 py-1 min-w-fit rounded-lg flex-1 lg:flex-none flex text-left transition {selectedTab ===
-=======
 			id="db"
 			class="px-0.5 py-1 min-w-fit rounded-lg flex-1 md:flex-none flex text-left transition {selectedTab ===
->>>>>>> ae78a362
 			'db'
 				? ''
 				: ' text-gray-300 dark:text-gray-600 hover:text-gray-700 dark:hover:text-white'}"
@@ -537,6 +473,12 @@
 		{:else if selectedTab === 'connections'}
 			<Connections
 				on:save={() => {
+					toast.success($i18n.t('Settings saved successfully!'));
+				}}
+			/>
+		{:else if selectedTab === 'agent-connections'}
+			<AgentConnections
+				onSave={() => {
 					toast.success($i18n.t('Settings saved successfully!'));
 				}}
 			/>
