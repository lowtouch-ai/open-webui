<script lang="ts">
	import { DropdownMenu } from 'bits-ui';
	import { createEventDispatcher, getContext, onMount, tick } from 'svelte';

	import { flyAndScale } from '$lib/utils/transitions';
	import { goto } from '$app/navigation';
	import { fade, slide } from 'svelte/transition';

	import { getUsage } from '$lib/apis';
	import { userSignOut } from '$lib/apis/auths';

	import { showSettings, mobile, showSidebar, showShortcuts, user } from '$lib/stores';

	import Tooltip from '$lib/components/common/Tooltip.svelte';
	import ArchiveBox from '$lib/components/icons/ArchiveBox.svelte';
	import QuestionMarkCircle from '$lib/components/icons/QuestionMarkCircle.svelte';
	import Map from '$lib/components/icons/Map.svelte';
	import Keyboard from '$lib/components/icons/Keyboard.svelte';
	import ShortcutsModal from '$lib/components/chat/ShortcutsModal.svelte';
	import Settings from '$lib/components/icons/Settings.svelte';
	import Code from '$lib/components/icons/Code.svelte';
	import UserGroup from '$lib/components/icons/UserGroup.svelte';
	import SignOut from '$lib/components/icons/SignOut.svelte';

	const i18n = getContext('i18n');

	export let show = false;
	export let role = '';
	export let help = false;
	export let className = 'max-w-[240px]';

	const dispatch = createEventDispatcher();

	let usage = null;
	const getUsageInfo = async () => {
		const res = await getUsage(localStorage.token).catch((error) => {
			console.error('Error fetching usage info:', error);
		});

		if (res) {
			usage = res;
		} else {
			usage = null;
		}
	};

	$: if (show) {
		getUsageInfo();
	}
</script>

<ShortcutsModal bind:show={$showShortcuts} />

<!-- svelte-ignore a11y-no-static-element-interactions -->
<DropdownMenu.Root
	bind:open={show}
	onOpenChange={(state) => {
		dispatch('change', state);
	}}
>
	<DropdownMenu.Trigger>
		<slot />
	</DropdownMenu.Trigger>

	<slot name="content">
		<DropdownMenu.Content
			class="w-full {className} text-sm rounded-xl px-1 py-1.5 z-50 bg-white dark:bg-gray-850 dark:text-white shadow-lg font-primary"
			sideOffset={4}
			side="bottom"
			align="start"
			transition={(e) => fade(e, { duration: 100 })}
		>
			<DropdownMenu.Item
				class="flex rounded-md py-1.5 px-3 w-full hover:bg-gray-50 dark:hover:bg-gray-800 transition cursor-pointer"
				on:click={async () => {
					show = false;

					await showSettings.set(true);

					if ($mobile) {
						await tick();
						showSidebar.set(false);
					}
				}}
			>
				<div class=" self-center mr-3">
					<Settings className="w-5 h-5" strokeWidth="1.5" />
				</div>
				<div class=" self-center truncate">{$i18n.t('Settings')}</div>
			</DropdownMenu.Item>

			<DropdownMenu.Item
				class="flex rounded-md py-1.5 px-3 w-full hover:bg-gray-50 dark:hover:bg-gray-800 transition cursor-pointer"
				on:click={async () => {
					show = false;

					dispatch('show', 'archived-chat');

					if ($mobile) {
						await tick();

						showSidebar.set(false);
					}
				}}
			>
				<div class=" self-center mr-3">
					<ArchiveBox className="size-5" strokeWidth="1.5" />
				</div>
				<div class=" self-center truncate">{$i18n.t('Archived Chats')}</div>
			</DropdownMenu.Item>

			{#if role === 'admin'}
				<DropdownMenu.Item
					as="a"
					href="/playground"
					class="flex rounded-md py-1.5 px-3 w-full hover:bg-gray-50 dark:hover:bg-gray-800 transition select-none"
					on:click={async () => {
						show = false;
						if ($mobile) {
							await tick();
							showSidebar.set(false);
						}
					}}
				>
					<div class=" self-center mr-3">
						<Code className="size-5" strokeWidth="1.5" />
					</div>
					<div class=" self-center truncate">{$i18n.t('Playground')}</div>
<<<<<<< HEAD
				</a>

				<a
					data-cy="admin-settings"
					class="flex rounded-md py-2 px-3 w-full hover:bg-gray-50 dark:hover:bg-gray-800 transition"
=======
				</DropdownMenu.Item>
				<DropdownMenu.Item
					as="a"
>>>>>>> 3f35ba27
					href="/admin"
					class="flex rounded-md py-1.5 px-3 w-full hover:bg-gray-50 dark:hover:bg-gray-800 transition select-none"
					on:click={async () => {
						show = false;
						if ($mobile) {
							await tick();
							showSidebar.set(false);
						}
					}}
				>
					<div class=" self-center mr-3">
						<UserGroup className="w-5 h-5" strokeWidth="1.5" />
					</div>
					<div class=" self-center truncate">{$i18n.t('Admin Panel')}</div>
				</DropdownMenu.Item>
			{/if}

			{#if help}
				<hr class=" border-gray-50 dark:border-gray-800 my-1 p-0" />

				<!-- {$i18n.t('Help')} -->

				{#if $user?.role === 'admin'}
					<DropdownMenu.Item
						as="a"
						class="flex gap-2 items-center py-1.5 px-3 text-sm select-none w-full cursor-pointer hover:bg-gray-50 dark:hover:bg-gray-800 rounded-md transition"
						id="chat-share-button"
						on:click={() => {
							show = false;
						}}
						href="https://docs.openwebui.com"
					>
						<QuestionMarkCircle className="size-5" />
						<div class="flex items-center">{$i18n.t('Documentation')}</div>
					</DropdownMenu.Item>

					<!-- Releases -->
					<DropdownMenu.Item
						as="a"
						class="flex gap-2 items-center py-1.5 px-3 text-sm select-none w-full cursor-pointer hover:bg-gray-50 dark:hover:bg-gray-800 rounded-md transition"
						id="chat-share-button"
						on:click={() => {
							show = false;
						}}
						href="https://github.com/open-webui/"
					>
						<Map className="size-5" />
						<div class="flex items-center">{$i18n.t('Releases')}</div>
					</DropdownMenu.Item>
				{/if}

				<DropdownMenu.Item
					class="flex gap-2 items-center py-1.5 px-3 text-sm select-none w-full cursor-pointer hover:bg-gray-50 dark:hover:bg-gray-800 rounded-md transition cursor-pointer"
					id="chat-share-button"
					on:click={async () => {
						show = false;
						showShortcuts.set(!$showShortcuts);

						if ($mobile) {
							await tick();
							showSidebar.set(false);
						}
					}}
				>
					<Keyboard className="size-5" />
					<div class="flex items-center">{$i18n.t('Keyboard shortcuts')}</div>
				</DropdownMenu.Item>
			{/if}

			<hr class=" border-gray-50 dark:border-gray-800 my-1 p-0" />

			<DropdownMenu.Item
				class="flex rounded-md py-1.5 px-3 w-full hover:bg-gray-50 dark:hover:bg-gray-800 transition"
				on:click={async () => {
					const res = await userSignOut();
					user.set(null);
					localStorage.removeItem('token');

					location.href = res?.redirect_url ?? '/auth';
					show = false;
				}}
			>
				<div class=" self-center mr-3">
					<SignOut className="w-5 h-5" strokeWidth="1.5" />
				</div>
				<div class=" self-center truncate">{$i18n.t('Sign Out')}</div>
			</DropdownMenu.Item>

			{#if usage}
				{#if usage?.user_ids?.length > 0}
					<hr class=" border-gray-50 dark:border-gray-800 my-1 p-0" />

					<Tooltip
						content={usage?.model_ids && usage?.model_ids.length > 0
							? `${$i18n.t('Running')}: ${usage.model_ids.join(', ')} ✨`
							: ''}
					>
						<div
							class="flex rounded-md py-1 px-3 text-xs gap-2.5 items-center"
							on:mouseenter={() => {
								getUsageInfo();
							}}
						>
							<div class=" flex items-center">
								<span class="relative flex size-2">
									<span
										class="animate-ping absolute inline-flex h-full w-full rounded-full bg-green-400 opacity-75"
									/>
									<span class="relative inline-flex rounded-full size-2 bg-green-500" />
								</span>
							</div>

							<div class=" ">
								<span class="">
									{$i18n.t('Active Users')}:
								</span>
								<span class=" font-semibold">
									{usage?.user_ids?.length}
								</span>
							</div>
						</div>
					</Tooltip>
				{/if}
			{/if}

			<!-- <DropdownMenu.Item class="flex items-center py-1.5 px-3 text-sm ">
				<div class="flex items-center">Profile</div>
			</DropdownMenu.Item> -->
		</DropdownMenu.Content>
	</slot>
</DropdownMenu.Root><|MERGE_RESOLUTION|>--- conflicted
+++ resolved
@@ -126,17 +126,9 @@
 						<Code className="size-5" strokeWidth="1.5" />
 					</div>
 					<div class=" self-center truncate">{$i18n.t('Playground')}</div>
-<<<<<<< HEAD
-				</a>
-
-				<a
-					data-cy="admin-settings"
-					class="flex rounded-md py-2 px-3 w-full hover:bg-gray-50 dark:hover:bg-gray-800 transition"
-=======
 				</DropdownMenu.Item>
 				<DropdownMenu.Item
 					as="a"
->>>>>>> 3f35ba27
 					href="/admin"
 					class="flex rounded-md py-1.5 px-3 w-full hover:bg-gray-50 dark:hover:bg-gray-800 transition select-none"
 					on:click={async () => {
