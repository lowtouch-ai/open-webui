--- conflicted
+++ resolved
@@ -126,17 +126,10 @@
 						<Code className="size-5" strokeWidth="1.5" />
 					</div>
 					<div class=" self-center truncate">{$i18n.t('Playground')}</div>
-<<<<<<< HEAD
-				</a>
-
-				<a
-					data-cy="admin-settings"
-					class="flex rounded-md py-2 px-3 w-full hover:bg-gray-50 dark:hover:bg-gray-800 transition"
-=======
 				</DropdownMenu.Item>
 				<DropdownMenu.Item
+					data-cy="admin-settings"
 					as="a"
->>>>>>> ae78a362
 					href="/admin"
 					class="flex rounded-xl py-1.5 px-3 w-full hover:bg-gray-50 dark:hover:bg-gray-800 transition select-none"
 					on:click={async () => {
