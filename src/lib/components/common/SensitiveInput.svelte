<script lang="ts">
	const i18n = getContext('i18n');
	import { getContext } from 'svelte';
	import { settings } from '$lib/stores';
	export let id = 'password-input';
	export let value: string = '';
	export let placeholder = '';
	export let type = 'text';
	export let required = true;
	export let readOnly = false;
	export let outerClassName = 'flex flex-1 bg-transparent';
	export let inputClassName = 'w-full text-sm py-0.5 bg-transparent';
	export let showButtonClassName = 'pl-1.5  transition bg-transparent';

	let show = false;
</script>

<div class={outerClassName}>
	<label class="sr-only" for={id}>{placeholder || $i18n.t('Password')}</label>
	<input
		{id}
		class={`${inputClassName} ${show ? '' : 'password'} ${($settings?.highContrastMode ?? false) ? 'placeholder:text-gray-700 dark:placeholder:text-gray-100' : ' outline-hidden placeholder:text-gray-300 dark:placeholder:text-gray-600'}`}
		{placeholder}
		type={type === 'password' && !show ? 'password' : 'text'}
		{value}
		required={required && !readOnly}
		disabled={readOnly}
		on:change={(e) => {
			value = e.target.value;
		}}
		autocomplete="off"
<<<<<<< HEAD
		{...$$restProps}
		type="text"
=======
>>>>>>> ae78a362
	/>
	<button
		class={showButtonClassName}
		type="button"
		aria-pressed={show}
		aria-label={$i18n.t('Make password visible in the user interface')}
		on:click={(e) => {
			e.preventDefault();
			show = !show;
		}}
	>
		{#if show}
			<svg
				xmlns="http://www.w3.org/2000/svg"
				viewBox="0 0 16 16"
				fill="currentColor"
				aria-hidden="true"
				class="size-4"
			>
				<path
					fill-rule="evenodd"
					d="M3.28 2.22a.75.75 0 0 0-1.06 1.06l10.5 10.5a.75.75 0 1 0 1.06-1.06l-1.322-1.323a7.012 7.012 0 0 0 2.16-3.11.87.87 0 0 0 0-.567A7.003 7.003 0 0 0 4.82 3.76l-1.54-1.54Zm3.196 3.195 1.135 1.136A1.502 1.502 0 0 1 9.45 8.389l1.136 1.135a3 3 0 0 0-4.109-4.109Z"
					clip-rule="evenodd"
				/>
				<path
					d="m7.812 10.994 1.816 1.816A7.003 7.003 0 0 1 1.38 8.28a.87.87 0 0 1 0-.566 6.985 6.985 0 0 1 1.113-2.039l2.513 2.513a3 3 0 0 0 2.806 2.806Z"
				/>
			</svg>
		{:else}
			<svg
				xmlns="http://www.w3.org/2000/svg"
				viewBox="0 0 16 16"
				fill="currentColor"
				class="size-4"
				aria-hidden="true"
			>
				<path d="M8 9.5a1.5 1.5 0 1 0 0-3 1.5 1.5 0 0 0 0 3Z" />
				<path
					fill-rule="evenodd"
					d="M1.38 8.28a.87.87 0 0 1 0-.566 7.003 7.003 0 0 1 13.238.006.87.87 0 0 1 0 .566A7.003 7.003 0 0 1 1.379 8.28ZM11 8a3 3 0 1 1-6 0 3 3 0 0 1 6 0Z"
					clip-rule="evenodd"
				/>
			</svg>
		{/if}
	</button>
</div><|MERGE_RESOLUTION|>--- conflicted
+++ resolved
@@ -29,11 +29,8 @@
 			value = e.target.value;
 		}}
 		autocomplete="off"
-<<<<<<< HEAD
 		{...$$restProps}
 		type="text"
-=======
->>>>>>> ae78a362
 	/>
 	<button
 		class={showButtonClassName}
