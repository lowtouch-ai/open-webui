<script lang="ts">
	import { getContext, tick } from 'svelte';
	import { toast } from 'svelte-sonner';
	import { config, models, settings, user } from '$lib/stores';
	import { updateUserSettings } from '$lib/apis/users';
	import { getModels as _getModels } from '$lib/apis';
	import { goto } from '$app/navigation';

	import Modal from '../common/Modal.svelte';
	import Account from './Settings/Account.svelte';
	import About from './Settings/About.svelte';
	import General from './Settings/General.svelte';
	import Interface from './Settings/Interface.svelte';
	import Audio from './Settings/Audio.svelte';
	import Chats from './Settings/Chats.svelte';
	import User from '../icons/User.svelte';
	import Personalization from './Settings/Personalization.svelte';
	import Search from '../icons/Search.svelte';
	import XMark from '../icons/XMark.svelte';
	import Connections from './Settings/Connections.svelte';
<<<<<<< HEAD
	import AgentConnections from './Settings/AgentConnections.svelte';
=======
	import Tools from './Settings/Tools.svelte';
>>>>>>> 3f35ba27

	const i18n = getContext('i18n');

	export let show = false;

	interface SettingsTab {
		id: string;
		title: string;
		keywords: string[];
	}

	const searchData: SettingsTab[] = [
		{
			id: 'general',
			title: 'General',
			keywords: [
				'advancedparams',
				'advancedparameters',
				'advanced params',
				'advanced parameters',
				'configuration',
				'defaultparameters',
				'default parameters',
				'defaultsettings',
				'default settings',
				'general',
				'keepalive',
				'keep alive',
				'languages',
				'notifications',
				'requestmode',
				'request mode',
				'systemparameters',
				'system parameters',
				'systemprompt',
				'system prompt',
				'systemsettings',
				'system settings',
				'theme',
				'translate',
				'webuisettings',
				'webui settings'
			]
		},
		{
			id: 'interface',
			title: 'Interface',
			keywords: [
				'allow user location',
				'allow voice interruption in call',
				'allowuserlocation',
				'allowvoiceinterruptionincall',
				'always collapse codeblocks',
				'always collapse code blocks',
				'always expand details',
				'always on web search',
				'always play notification sound',
				'alwayscollapsecodeblocks',
				'alwaysexpanddetails',
				'alwaysonwebsearch',
				'alwaysplaynotificationsound',
				'android',
				'auto chat tags',
				'auto copy response to clipboard',
				'auto title',
				'autochattags',
				'autocopyresponsetoclipboard',
				'autotitle',
				'beta',
				'call',
				'chat background image',
				'chat bubble ui',
				'chat direction',
				'chat tags autogen',
				'chat tags autogeneration',
				'chat ui',
				'chatbackgroundimage',
				'chatbubbleui',
				'chatdirection',
				'chat tags autogeneration',
				'chattagsautogeneration',
				'chatui',
				'copy formatted text',
				'copyformattedtext',
				'default model',
				'defaultmodel',
				'design',
				'detect artifacts automatically',
				'detectartifactsautomatically',
				'display emoji in call',
				'display username',
				'displayemojiincall',
				'displayusername',
				'enter key behavior',
				'enterkeybehavior',
				'expand mode',
				'expandmode',
				'file',
				'followup autogeneration',
				'followupautogeneration',
				'fullscreen',
				'fullwidthmode',
				'full width mode',
				'haptic feedback',
				'hapticfeedback',
				'high contrast mode',
				'highcontrastmode',
				'iframe sandbox allow forms',
				'iframe sandbox allow same origin',
				'iframesandboxallowforms',
				'iframesandboxallowsameorigin',
				'imagecompression',
				'image compression',
				'imagemaxcompressionsize',
				'image max compression size',
				'interface customization',
				'interface options',
				'interfacecustomization',
				'interfaceoptions',
				'landing page mode',
				'landingpagemode',
				'layout',
				'left to right',
				'left-to-right',
				'lefttoright',
				'ltr',
				'paste large text as file',
				'pastelargetextasfile',
				'reset background',
				'resetbackground',
				'response auto copy',
				'responseautocopy',
				'rich text input for chat',
				'richtextinputforchat',
				'right to left',
				'right-to-left',
				'righttoleft',
				'rtl',
				'scroll behavior',
				'scroll on branch change',
				'scrollbehavior',
				'scrollonbranchchange',
				'select model',
				'selectmodel',
				'settings',
				'show username',
				'showusername',
				'stream large chunks',
				'streamlargechunks',
				'stylized pdf export',
				'stylizedpdfexport',
				'title autogeneration',
				'titleautogeneration',
				'toast notifications for new updates',
				'toastnotificationsfornewupdates',
				'upload background',
				'uploadbackground',
				'user interface',
				'user location access',
				'userinterface',
				'userlocationaccess',
				'vibration',
				'voice control',
				'voicecontrol',
				'widescreen mode',
				'widescreenmode',
				'whatsnew',
				'whats new',
				'websearchinchat',
				'web search in chat'
			]
		},
<<<<<<< HEAD
		{
			id: 'agent-connections',
			title: 'Agent Connections',
			keywords: [
				'agent connections',
				'agentconnections',
				'api keys',
				'apikeys',
				'connections',
				'keys',
				'secrets',
				'tokens',
				'credentials',
				'authentication',
				'personal connections',
				'personalconnections',
				'my connections',
				'myconnections',
				'manage connections',
				'manageconnections'
			]
		},
=======
>>>>>>> 3f35ba27
		...($user?.role === 'admin' ||
		($user?.role === 'user' && $config?.features?.enable_direct_connections)
			? [
					{
						id: 'connections',
						title: 'Connections',
						keywords: [
							'addconnection',
							'add connection',
							'manageconnections',
							'manage connections',
							'manage direct connections',
							'managedirectconnections',
							'settings'
						]
					}
				]
			: []),

		...($user?.role === 'admin' ||
<<<<<<< HEAD
		($user?.role === 'user' &&
			$user?.permissions?.features?.direct_tool_servers &&
			$config?.features?.direct_tool_servers)
=======
		($user?.role === 'user' && $user?.permissions?.features?.direct_tool_servers)
>>>>>>> 3f35ba27
			? [
					{
						id: 'tools',
						title: 'Tools',
						keywords: [
							'addconnection',
							'add connection',
							'managetools',
							'manage tools',
							'manage tool servers',
							'managetoolservers',
							'settings'
						]
					}
				]
			: []),

		{
			id: 'personalization',
			title: 'Personalization',
			keywords: [
				'account preferences',
				'account settings',
				'accountpreferences',
				'accountsettings',
				'custom settings',
				'customsettings',
				'experimental',
				'memories',
				'memory',
				'personalization',
				'personalize',
				'personal settings',
				'personalsettings',
				'profile',
				'user preferences',
				'userpreferences'
			]
		},
		{
			id: 'audio',
			title: 'Audio',
			keywords: [
				'audio config',
				'audio control',
				'audio features',
				'audio input',
				'audio output',
				'audio playback',
				'audio voice',
				'audioconfig',
				'audiocontrol',
				'audiofeatures',
				'audioinput',
				'audiooutput',
				'audioplayback',
				'audiovoice',
				'auto playback response',
				'autoplaybackresponse',
				'auto transcribe',
				'autotranscribe',
				'instant auto send after voice transcription',
				'instantautosendaftervoicetranscription',
				'language',
				'non local voices',
				'nonlocalvoices',
				'save settings',
				'savesettings',
				'set voice',
				'setvoice',
				'sound settings',
				'soundsettings',
				'speech config',
				'speech mode',
				'speech playback speed',
				'speech rate',
				'speech recognition',
				'speech settings',
				'speech speed',
				'speech synthesis',
				'speech to text engine',
				'speechconfig',
				'speechmode',
				'speechplaybackspeed',
				'speechrate',
				'speechrecognition',
				'speechsettings',
				'speechspeed',
				'speechsynthesis',
				'speechtotextengine',
				'speedch playback rate',
				'speedchplaybackrate',
				'stt settings',
				'sttsettings',
				'text to speech engine',
				'text to speech',
				'textospeechengine',
				'texttospeech',
				'texttospeechvoice',
				'text to speech voice',
				'voice control',
				'voice modes',
				'voice options',
				'voice playback',
				'voice recognition',
				'voice speed',
				'voicecontrol',
				'voicemodes',
				'voiceoptions',
				'voiceplayback',
				'voicerecognition',
				'voicespeed',
				'volume'
			]
		},
		{
			id: 'chats',
			title: 'Chats',
			keywords: [
				'archive all chats',
				'archive chats',
				'archiveallchats',
				'archivechats',
				'archived chats',
				'archivedchats',
				'chat activity',
				'chat history',
				'chat settings',
				'chatactivity',
				'chathistory',
				'chatsettings',
				'conversation activity',
				'conversation history',
				'conversationactivity',
				'conversationhistory',
				'conversations',
				'convos',
				'delete all chats',
				'delete chats',
				'deleteallchats',
				'deletechats',
				'export chats',
				'exportchats',
				'import chats',
				'importchats',
				'message activity',
				'message archive',
				'message history',
				'messagearchive',
				'messagehistory'
			]
		},
		{
			id: 'account',
			title: 'Account',
			keywords: [
				'account preferences',
				'account settings',
				'accountpreferences',
				'accountsettings',
				'api keys',
				'apikeys',
				'change password',
				'changepassword',
				'jwt token',
				'jwttoken',
				'login',
				'new password',
				'newpassword',
				'notification webhook url',
				'notificationwebhookurl',
				'personal settings',
				'personalsettings',
				'privacy settings',
				'privacysettings',
				'profileavatar',
				'profile avatar',
				'profile details',
				'profile image',
				'profile picture',
				'profiledetails',
				'profileimage',
				'profilepicture',
				'security settings',
				'securitysettings',
				'update account',
				'update password',
				'updateaccount',
				'updatepassword',
				'user account',
				'user data',
				'user preferences',
				'user profile',
				'useraccount',
				'userdata',
				'username',
				'userpreferences',
				'userprofile',
				'webhook url',
				'webhookurl'
			]
		},
		{
			id: 'about',
			title: 'About',
			keywords: [
				'about app',
				'about me',
				'about open webui',
				'about page',
				'about us',
				'aboutapp',
				'aboutme',
				'aboutopenwebui',
				'aboutpage',
				'aboutus',
				'check for updates',
				'checkforupdates',
				'contact',
				'copyright',
				'details',
				'discord',
				'documentation',
				'github',
				'help',
				'information',
				'license',
				'redistributions',
				'release',
				'see whats new',
				'seewhatsnew',
				'settings',
				'software info',
				'softwareinfo',
				'support',
				'terms and conditions',
				'terms of use',
				'termsandconditions',
				'termsofuse',
				'timothy jae ryang baek',
				'timothy j baek',
				'timothyjaeryangbaek',
				'timothyjbaek',
				'twitter',
				'update info',
				'updateinfo',
				'version info',
				'versioninfo'
			]
		}
	];

	let search = '';
	let visibleTabs = searchData.map((tab) => tab.id);
	let searchDebounceTimeout;

	const searchSettings = (query: string): string[] => {
		const lowerCaseQuery = query.toLowerCase().trim();
		return searchData
			.filter(
				(tab) =>
					tab.title.toLowerCase().includes(lowerCaseQuery) ||
					tab.keywords.some((keyword) => keyword.includes(lowerCaseQuery))
			)
			.map((tab) => tab.id);
	};

	const searchDebounceHandler = () => {
		clearTimeout(searchDebounceTimeout);
		searchDebounceTimeout = setTimeout(() => {
			visibleTabs = searchSettings(search);
			if (visibleTabs.length > 0 && !visibleTabs.includes(selectedTab)) {
				selectedTab = visibleTabs[0];
			}
		}, 100);
	};

	const saveSettings = async (updated) => {
		console.log(updated);
		await settings.set({ ...$settings, ...updated });
		await models.set(await getModels());
		await updateUserSettings(localStorage.token, { ui: $settings });
	};

	const getModels = async () => {
		return await _getModels(
			localStorage.token,
			$config?.features?.enable_direct_connections && ($settings?.directConnections ?? null)
		);
	};

	let selectedTab = 'general';

	// Function to handle sideways scrolling
	const scrollHandler = (event) => {
		const settingsTabsContainer = document.getElementById('settings-tabs-container');
		if (settingsTabsContainer) {
			event.preventDefault(); // Prevent default vertical scrolling
			settingsTabsContainer.scrollLeft += event.deltaY; // Scroll sideways
		}
	};

	const addScrollListener = async () => {
		await tick();
		const settingsTabsContainer = document.getElementById('settings-tabs-container');
		if (settingsTabsContainer) {
			settingsTabsContainer.addEventListener('wheel', scrollHandler);
		}
	};

	const removeScrollListener = async () => {
		await tick();
		const settingsTabsContainer = document.getElementById('settings-tabs-container');
		if (settingsTabsContainer) {
			settingsTabsContainer.removeEventListener('wheel', scrollHandler);
		}
	};

	$: if (show) {
		addScrollListener();
	} else {
		removeScrollListener();
	}
</script>

<Modal size="lg" bind:show>
	<div class="text-gray-700 dark:text-gray-100">
		<div class=" flex justify-between dark:text-gray-300 px-5 pt-4 pb-1">
			<div class=" text-lg font-medium self-center">{$i18n.t('Settings')}</div>
			<button
				aria-label={$i18n.t('Close settings modal')}
				class="self-center"
				on:click={() => {
					show = false;
				}}
			>
				<XMark className="w-5 h-5"></XMark>
			</button>
		</div>

		<div class="flex flex-col md:flex-row w-full px-4 pt-1 pb-4 md:space-x-4">
			<div
				role="tablist"
				id="settings-tabs-container"
				class="tabs flex flex-row overflow-x-auto gap-2.5 md:gap-1 md:flex-col flex-1 md:flex-none md:w-40 md:min-h-[32rem] md:max-h-[32rem] dark:text-gray-200 text-sm font-medium text-left mb-1 md:mb-0 -translate-y-1"
			>
				<div class="hidden md:flex w-full rounded-xl -mb-1 px-0.5 gap-2" id="settings-search">
					<div class="self-center rounded-l-xl bg-transparent">
						<Search
							className="size-3.5"
							strokeWidth={($settings?.highContrastMode ?? false) ? '3' : '1.5'}
						/>
					</div>
					<label class="sr-only" for="search-input-settings-modal">{$i18n.t('Search')}</label>
					<input
						class={`w-full py-1.5 text-sm bg-transparent dark:text-gray-300 outline-hidden
								${($settings?.highContrastMode ?? false) ? 'placeholder-gray-800' : ''}`}
						bind:value={search}
						id="search-input-settings-modal"
						on:input={searchDebounceHandler}
						placeholder={$i18n.t('Search')}
					/>
				</div>
				{#if visibleTabs.length > 0}
					{#each visibleTabs as tabId (tabId)}
						{#if tabId === 'general'}
							<button
								role="tab"
								aria-controls="tab-general"
								aria-selected={selectedTab === 'general'}
								class={`px-0.5 py-1 min-w-fit rounded-lg flex-1 md:flex-none flex text-left transition
								${
									selectedTab === 'general'
										? ($settings?.highContrastMode ?? false)
											? 'dark:bg-gray-800 bg-gray-200'
											: ''
										: ($settings?.highContrastMode ?? false)
											? 'hover:bg-gray-200 dark:hover:bg-gray-800'
											: 'text-gray-300 dark:text-gray-600 hover:text-gray-700 dark:hover:text-white'
								}`}
								on:click={() => {
									selectedTab = 'general';
								}}
							>
								<div class=" self-center mr-2">
									<svg
										xmlns="http://www.w3.org/2000/svg"
										aria-hidden="true"
										viewBox="0 0 20 20"
										fill="currentColor"
										class="w-4 h-4"
									>
										<path
											fill-rule="evenodd"
											d="M8.34 1.804A1 1 0 019.32 1h1.36a1 1 0 01.98.804l.295 1.473c.497.144.971.342 1.416.587l1.25-.834a1 1 0 011.262.125l.962.962a1 1 0 01.125 1.262l-.834 1.25c.245.445.443.919.587 1.416l1.473.294a1 1 0 01.804.98v1.361a1 1 0 01-.804.98l-1.473.295a6.95 6.95 0 01-.587 1.416l.834 1.25a1 1 0 01-.125 1.262l-.962.962a1 1 0 01-1.262.125l-1.25-.834a6.953 6.953 0 01-1.416.587l-.294 1.473a1 1 0 01-.98.804H9.32a1 1 0 01-.98-.804l-.295-1.473a6.957 6.957 0 01-1.416-.587l-1.25.834a1 1 0 01-1.262-.125l-.962-.962a1 1 0 01-.125-1.262l.834-1.25a6.957 6.957 0 01-.587-1.416l-1.473-.294A1 1 0 011 10.68V9.32a1 1 0 01.804-.98l1.473-.295c.144-.497.342-.971.587-1.416l-.834-1.25a1 1 0 01.125-1.262l.962-.962A1 1 0 015.38 3.03l1.25.834a6.957 6.957 0 011.416-.587l.294-1.473zM13 10a3 3 0 11-6 0 3 3 0 016 0z"
											clip-rule="evenodd"
										/>
									</svg>
								</div>
								<div class=" self-center">{$i18n.t('General')}</div>
							</button>
						{:else if tabId === 'interface'}
							<button
								role="tab"
								aria-controls="tab-interface"
								aria-selected={selectedTab === 'interface'}
								class={`px-0.5 py-1 min-w-fit rounded-lg flex-1 md:flex-none flex text-left transition
								${
									selectedTab === 'interface'
										? ($settings?.highContrastMode ?? false)
											? 'dark:bg-gray-800 bg-gray-200'
											: ''
										: ($settings?.highContrastMode ?? false)
											? 'hover:bg-gray-200 dark:hover:bg-gray-800'
											: 'text-gray-300 dark:text-gray-600 hover:text-gray-700 dark:hover:text-white'
								}`}
								on:click={() => {
									selectedTab = 'interface';
								}}
							>
								<div class=" self-center mr-2">
									<svg
										xmlns="http://www.w3.org/2000/svg"
										aria-hidden="true"
										viewBox="0 0 16 16"
										fill="currentColor"
										class="w-4 h-4"
									>
										<path
											fill-rule="evenodd"
											d="M2 4.25A2.25 2.25 0 0 1 4.25 2h7.5A2.25 2.25 0 0 1 14 4.25v5.5A2.25 2.25 0 0 1 11.75 12h-1.312c.1.128.21.248.328.36a.75.75 0 0 1 .234.545v.345a.75.75 0 0 1-.75.75h-4.5a.75.75 0 0 1-.75-.75v-.345a.75.75 0 0 1 .234-.545c.118-.111.228-.232.328-.36H4.25A2.25 2.25 0 0 1 2 9.75v-5.5Zm2.25-.75a.75.75 0 0 0-.75.75v4.5c0 .414.336.75.75.75h7.5a.75.75 0 0 0 .75-.75v-4.5a.75.75 0 0 0-.75-.75h-7.5Z"
											clip-rule="evenodd"
										/>
									</svg>
								</div>
								<div class=" self-center">{$i18n.t('Interface')}</div>
							</button>
						{:else if tabId === 'agent-connections'}
							<button
								role="tab"
								aria-controls="tab-agent-connections"
								aria-selected={selectedTab === 'agent-connections'}
								class={`px-0.5 py-1 min-w-fit rounded-lg flex-1 md:flex-none flex text-left transition
								${
									selectedTab === 'agent-connections'
										? ($settings?.highContrastMode ?? false)
											? 'dark:bg-gray-800 bg-gray-200'
											: ''
										: ($settings?.highContrastMode ?? false)
											? 'hover:bg-gray-200 dark:hover:bg-gray-800'
											: 'text-gray-300 dark:text-gray-600 hover:text-gray-700 dark:hover:text-white'
								}`}
								on:click={() => {
									selectedTab = 'agent-connections';
								}}
							>
								<div class=" self-center mr-2">
									<svg
										xmlns="http://www.w3.org/2000/svg"
										aria-hidden="true"
										viewBox="0 0 16 16"
										fill="currentColor"
										class="w-4 h-4"
									>
										<path
											d="M1 9.5A3.5 3.5 0 0 0 4.5 13H12a3 3 0 0 0 .917-5.857 2.503 2.503 0 0 0-3.198-3.019 3.5 3.5 0 0 0-6.628 2.171A3.5 3.5 0 0 0 1 9.5Z"
										/>
									</svg>
								</div>
								<div class=" self-center">{$i18n.t('Agent Connections')}</div>
							</button>
						{:else if tabId === 'connections'}
							{#if $user?.role === 'admin' || ($user?.role === 'user' && $config?.features?.enable_direct_connections)}
								<button
									role="tab"
									aria-controls="tab-connections"
									aria-selected={selectedTab === 'connections'}
									class={`px-0.5 py-1 min-w-fit rounded-lg flex-1 md:flex-none flex text-left transition
								${
									selectedTab === 'connections'
										? ($settings?.highContrastMode ?? false)
											? 'dark:bg-gray-800 bg-gray-200'
											: ''
										: ($settings?.highContrastMode ?? false)
											? 'hover:bg-gray-200 dark:hover:bg-gray-800'
											: 'text-gray-300 dark:text-gray-600 hover:text-gray-700 dark:hover:text-white'
								}`}
									on:click={() => {
										selectedTab = 'connections';
									}}
								>
									<div class=" self-center mr-2">
										<svg
											xmlns="http://www.w3.org/2000/svg"
											aria-hidden="true"
											viewBox="0 0 16 16"
											fill="currentColor"
											class="w-4 h-4"
										>
											<path
												d="M1 9.5A3.5 3.5 0 0 0 4.5 13H12a3 3 0 0 0 .917-5.857 2.503 2.503 0 0 0-3.198-3.019 3.5 3.5 0 0 0-6.628 2.171A3.5 3.5 0 0 0 1 9.5Z"
											/>
										</svg>
									</div>
									<div class=" self-center">{$i18n.t('Connections')}</div>
								</button>
							{/if}
						{:else if tabId === 'tools'}
							{#if $user?.role === 'admin' || ($user?.role === 'user' && $user?.permissions?.features?.direct_tool_servers)}
								<button
									role="tab"
									aria-controls="tab-tools"
									aria-selected={selectedTab === 'tools'}
									class={`px-0.5 py-1 min-w-fit rounded-lg flex-1 md:flex-none flex text-left transition
								${
									selectedTab === 'tools'
										? ($settings?.highContrastMode ?? false)
											? 'dark:bg-gray-800 bg-gray-200'
											: ''
										: ($settings?.highContrastMode ?? false)
											? 'hover:bg-gray-200 dark:hover:bg-gray-800'
											: 'text-gray-300 dark:text-gray-600 hover:text-gray-700 dark:hover:text-white'
								}`}
									on:click={() => {
										selectedTab = 'tools';
									}}
								>
									<div class=" self-center mr-2">
										<svg
											xmlns="http://www.w3.org/2000/svg"
											aria-hidden="true"
											viewBox="0 0 24 24"
											fill="currentColor"
											class="size-4"
										>
											<path
												fill-rule="evenodd"
												d="M12 6.75a5.25 5.25 0 0 1 6.775-5.025.75.75 0 0 1 .313 1.248l-3.32 3.319c.063.475.276.934.641 1.299.365.365.824.578 1.3.64l3.318-3.319a.75.75 0 0 1 1.248.313 5.25 5.25 0 0 1-5.472 6.756c-1.018-.086-1.87.1-2.309.634L7.344 21.3A3.298 3.298 0 1 1 2.7 16.657l8.684-7.151c.533-.44.72-1.291.634-2.309A5.342 5.342 0 0 1 12 6.75ZM4.117 19.125a.75.75 0 0 1 .75-.75h.008a.75.75 0 0 1 .75.75v.008a.75.75 0 0 1-.75.75h-.008a.75.75 0 0 1-.75-.75v-.008Z"
												clip-rule="evenodd"
											/>
										</svg>
									</div>
									<div class=" self-center">{$i18n.t('Tools')}</div>
								</button>
							{/if}
						{:else if tabId === 'personalization'}
							<button
								role="tab"
								aria-controls="tab-personalization"
								aria-selected={selectedTab === 'personalization'}
								class={`px-0.5 py-1 min-w-fit rounded-lg flex-1 md:flex-none flex text-left transition
								${
									selectedTab === 'personalization'
										? ($settings?.highContrastMode ?? false)
											? 'dark:bg-gray-800 bg-gray-200'
											: ''
										: ($settings?.highContrastMode ?? false)
											? 'hover:bg-gray-200 dark:hover:bg-gray-800'
											: 'text-gray-300 dark:text-gray-600 hover:text-gray-700 dark:hover:text-white'
								}`}
								on:click={() => {
									selectedTab = 'personalization';
								}}
							>
								<div class=" self-center mr-2">
									<User />
								</div>
								<div class=" self-center">{$i18n.t('Personalization')}</div>
							</button>
						{:else if tabId === 'audio'}
							<button
								role="tab"
								aria-controls="tab-audio"
								aria-selected={selectedTab === 'audio'}
								class={`px-0.5 py-1 min-w-fit rounded-lg flex-1 md:flex-none flex text-left transition
								${
									selectedTab === 'audio'
										? ($settings?.highContrastMode ?? false)
											? 'dark:bg-gray-800 bg-gray-200'
											: ''
										: ($settings?.highContrastMode ?? false)
											? 'hover:bg-gray-200 dark:hover:bg-gray-800'
											: 'text-gray-300 dark:text-gray-600 hover:text-gray-700 dark:hover:text-white'
								}`}
								on:click={() => {
									selectedTab = 'audio';
								}}
							>
								<div class=" self-center mr-2">
									<svg
										xmlns="http://www.w3.org/2000/svg"
										aria-hidden="true"
										viewBox="0 0 16 16"
										fill="currentColor"
										class="w-4 h-4"
									>
										<path
											d="M7.557 2.066A.75.75 0 0 1 8 2.75v10.5a.75.75 0 0 1-1.248.56L3.59 11H2a1 1 0 0 1-1-1V6a1 1 0 0 1 1-1h1.59l3.162-2.81a.75.75 0 0 1 .805-.124ZM12.95 3.05a.75.75 0 1 0-1.06 1.06 5.5 5.5 0 0 1 0 7.78.75.75 0 1 0 1.06 1.06 7 7 0 0 0 0-9.9Z"
										/>
										<path
											d="M10.828 5.172a.75.75 0 1 0-1.06 1.06 2.5 2.5 0 0 1 0 3.536.75.75 0 1 0 1.06 1.06 4 4 0 0 0 0-5.656Z"
										/>
									</svg>
								</div>
								<div class=" self-center">{$i18n.t('Audio')}</div>
							</button>
						{:else if tabId === 'chats'}
							<button
								role="tab"
								aria-controls="tab-chats"
								aria-selected={selectedTab === 'chats'}
								class={`px-0.5 py-1 min-w-fit rounded-lg flex-1 md:flex-none flex text-left transition
								${
									selectedTab === 'chats'
										? ($settings?.highContrastMode ?? false)
											? 'dark:bg-gray-800 bg-gray-200'
											: ''
										: ($settings?.highContrastMode ?? false)
											? 'hover:bg-gray-200 dark:hover:bg-gray-800'
											: 'text-gray-300 dark:text-gray-600 hover:text-gray-700 dark:hover:text-white'
								}`}
								on:click={() => {
									selectedTab = 'chats';
								}}
							>
								<div class=" self-center mr-2">
									<svg
										xmlns="http://www.w3.org/2000/svg"
										aria-hidden="true"
										viewBox="0 0 16 16"
										fill="currentColor"
										class="w-4 h-4"
									>
										<path
											fill-rule="evenodd"
											d="M8 2C4.262 2 1 4.57 1 8c0 1.86.98 3.486 2.455 4.566a3.472 3.472 0 0 1-.469 1.26.75.75 0 0 0 .713 1.14 6.961 6.961 0 0 0 3.06-1.06c.403.062.818.094 1.241.094 3.738 0 7-2.57 7-6s-3.262-6-7-6ZM5 9a1 1 0 1 0 0-2 1 1 0 0 0 0 2Zm7-1a1 1 0 1 1-2 0 1 1 0 0 1 2 0ZM8 9a1 1 0 1 0 0-2 1 1 0 0 0 0 2Z"
											clip-rule="evenodd"
										/>
									</svg>
								</div>
								<div class=" self-center">{$i18n.t('Chats')}</div>
							</button>
						{:else if tabId === 'account'}
							<button
								role="tab"
								aria-controls="tab-account"
								aria-selected={selectedTab === 'account'}
								class={`px-0.5 py-1 min-w-fit rounded-lg flex-1 md:flex-none flex text-left transition
								${
									selectedTab === 'account'
										? ($settings?.highContrastMode ?? false)
											? 'dark:bg-gray-800 bg-gray-200'
											: ''
										: ($settings?.highContrastMode ?? false)
											? 'hover:bg-gray-200 dark:hover:bg-gray-800'
											: 'text-gray-300 dark:text-gray-600 hover:text-gray-700 dark:hover:text-white'
								}`}
								on:click={() => {
									selectedTab = 'account';
								}}
							>
								<div class=" self-center mr-2">
									<svg
										xmlns="http://www.w3.org/2000/svg"
										aria-hidden="true"
										viewBox="0 0 16 16"
										fill="currentColor"
										class="w-4 h-4"
									>
										<path
											fill-rule="evenodd"
											d="M15 8A7 7 0 1 1 1 8a7 7 0 0 1 14 0Zm-5-2a2 2 0 1 1-4 0 2 2 0 0 1 4 0ZM8 9c-1.825 0-3.422.977-4.295 2.437A5.49 5.49 0 0 0 8 13.5a5.49 5.49 0 0 0 4.294-2.063A4.997 4.997 0 0 0 8 9Z"
											clip-rule="evenodd"
										/>
									</svg>
								</div>
								<div class=" self-center">{$i18n.t('Account')}</div>
							</button>
						{:else if tabId === 'about'}
							<button
								role="tab"
								aria-controls="tab-about"
								aria-selected={selectedTab === 'about'}
								class={`px-0.5 py-1 min-w-fit rounded-lg flex-1 md:flex-none flex text-left transition
								${
									selectedTab === 'about'
										? ($settings?.highContrastMode ?? false)
											? 'dark:bg-gray-800 bg-gray-200'
											: ''
										: ($settings?.highContrastMode ?? false)
											? 'hover:bg-gray-200 dark:hover:bg-gray-800'
											: 'text-gray-300 dark:text-gray-600 hover:text-gray-700 dark:hover:text-white'
								}`}
								on:click={() => {
									selectedTab = 'about';
								}}
							>
								<div class=" self-center mr-2">
									<svg
										xmlns="http://www.w3.org/2000/svg"
										aria-hidden="true"
										viewBox="0 0 20 20"
										fill="currentColor"
										class="w-4 h-4"
									>
										<path
											fill-rule="evenodd"
											d="M18 10a8 8 0 11-16 0 8 8 0 0116 0zm-7-4a1 1 0 11-2 0 1 1 0 012 0zM9 9a.75.75 0 000 1.5h.253a.25.25 0 01.244.304l-.459 2.066A1.75 1.75 0 0010.747 15H11a.75.75 0 000-1.5h-.253a.25.25 0 01-.244-.304l.459-2.066A1.75 1.75 0 009.253 9H9z"
											clip-rule="evenodd"
										/>
									</svg>
								</div>
								<div class=" self-center">{$i18n.t('About')}</div>
							</button>
						{/if}
					{/each}
				{:else}
					<div class="text-center text-gray-500 mt-4">
						{$i18n.t('No results found')}
					</div>
				{/if}
				{#if $user?.role === 'admin'}
					<a
						href="/admin/settings"
						class="px-0.5 py-1 min-w-fit rounded-lg flex-1 md:flex-none md:mt-auto flex text-left transition {$settings?.highContrastMode
							? 'hover:bg-gray-200 dark:hover:bg-gray-800'
							: 'text-gray-300 dark:text-gray-600 hover:text-gray-700 dark:hover:text-white'}"
						on:click={async (e) => {
							e.preventDefault();
							await goto('/admin/settings');
							show = false;
						}}
					>
						<div class=" self-center mr-2">
							<svg
								xmlns="http://www.w3.org/2000/svg"
								aria-hidden="true"
								viewBox="0 0 24 24"
								fill="currentColor"
								class="size-4"
							>
								<path
									fill-rule="evenodd"
									d="M4.5 3.75a3 3 0 0 0-3 3v10.5a3 3 0 0 0 3 3h15a3 3 0 0 0 3-3V6.75a3 3 0 0 0-3-3h-15Zm4.125 3a2.25 2.25 0 1 0 0 4.5 2.25 2.25 0 0 0 0-4.5Zm-3.873 8.703a4.126 4.126 0 0 1 7.746 0 .75.75 0 0 1-.351.92 7.47 7.47 0 0 1-3.522.877 7.47 7.47 0 0 1-3.522-.877.75.75 0 0 1-.351-.92ZM15 8.25a.75.75 0 0 0 0 1.5h3.75a.75.75 0 0 0 0-1.5H15ZM14.25 12a.75.75 0 0 1 .75-.75h3.75a.75.75 0 0 1 0 1.5H15a.75.75 0 0 1-.75-.75Zm.75 2.25a.75.75 0 0 0 0 1.5h3.75a.75.75 0 0 0 0-1.5H15Z"
									clip-rule="evenodd"
								/>
							</svg>
						</div>
						<div class=" self-center">{$i18n.t('Admin Settings')}</div>
					</a>
				{/if}
			</div>
			<div class="flex-1 md:min-h-[32rem] max-h-[32rem]">
				{#if selectedTab === 'general'}
					<General
						{getModels}
						{saveSettings}
						on:save={() => {
							toast.success($i18n.t('Settings saved successfully!'));
						}}
					/>
				{:else if selectedTab === 'interface'}
					<Interface
						{saveSettings}
						on:save={() => {
							toast.success($i18n.t('Settings saved successfully!'));
						}}
					/>
				{:else if selectedTab === 'agent-connections'}
					<AgentConnections
						saveSettings={async (updated) => {
							await saveSettings(updated);
							toast.success($i18n.t('Settings saved successfully!'));
						}}
					/>
				{:else if selectedTab === 'connections'}
					<Connections
						saveSettings={async (updated) => {
							await saveSettings(updated);
							toast.success($i18n.t('Settings saved successfully!'));
						}}
					/>
				{:else if selectedTab === 'tools'}
					<Tools
						saveSettings={async (updated) => {
							await saveSettings(updated);
							toast.success($i18n.t('Settings saved successfully!'));
						}}
					/>
				{:else if selectedTab === 'personalization'}
					<Personalization
						{saveSettings}
						on:save={() => {
							toast.success($i18n.t('Settings saved successfully!'));
						}}
					/>
				{:else if selectedTab === 'audio'}
					<Audio
						{saveSettings}
						on:save={() => {
							toast.success($i18n.t('Settings saved successfully!'));
						}}
					/>
				{:else if selectedTab === 'chats'}
					<Chats {saveSettings} />
				{:else if selectedTab === 'account'}
					<Account
						{saveSettings}
						saveHandler={() => {
							toast.success($i18n.t('Settings saved successfully!'));
						}}
					/>
				{:else if selectedTab === 'about'}
					<About />
				{/if}
			</div>
		</div>
	</div>
</Modal>

<style>
	input::-webkit-outer-spin-button,
	input::-webkit-inner-spin-button {
		/* display: none; <- Crashes Chrome on hover */
		-webkit-appearance: none;
		margin: 0; /* <-- Apparently some margin are still there even though it's hidden */
	}

	.tabs::-webkit-scrollbar {
		display: none; /* for Chrome, Safari and Opera */
	}

	.tabs {
		-ms-overflow-style: none; /* IE and Edge */
		scrollbar-width: none; /* Firefox */
	}

	input[type='number'] {
		appearance: textfield;
		-moz-appearance: textfield; /* Firefox */
	}
</style><|MERGE_RESOLUTION|>--- conflicted
+++ resolved
@@ -18,11 +18,8 @@
 	import Search from '../icons/Search.svelte';
 	import XMark from '../icons/XMark.svelte';
 	import Connections from './Settings/Connections.svelte';
-<<<<<<< HEAD
+	import Tools from './Settings/Tools.svelte';
 	import AgentConnections from './Settings/AgentConnections.svelte';
-=======
-	import Tools from './Settings/Tools.svelte';
->>>>>>> 3f35ba27
 
 	const i18n = getContext('i18n');
 
@@ -195,7 +192,6 @@
 				'web search in chat'
 			]
 		},
-<<<<<<< HEAD
 		{
 			id: 'agent-connections',
 			title: 'Agent Connections',
@@ -218,8 +214,6 @@
 				'manageconnections'
 			]
 		},
-=======
->>>>>>> 3f35ba27
 		...($user?.role === 'admin' ||
 		($user?.role === 'user' && $config?.features?.enable_direct_connections)
 			? [
@@ -240,13 +234,7 @@
 			: []),
 
 		...($user?.role === 'admin' ||
-<<<<<<< HEAD
-		($user?.role === 'user' &&
-			$user?.permissions?.features?.direct_tool_servers &&
-			$config?.features?.direct_tool_servers)
-=======
 		($user?.role === 'user' && $user?.permissions?.features?.direct_tool_servers)
->>>>>>> 3f35ba27
 			? [
 					{
 						id: 'tools',
