--- conflicted
+++ resolved
@@ -72,42 +72,6 @@
 			toast.error('Model not selected');
 			return;
 		}
-<<<<<<< HEAD
-		prompt = `${floatingInputValue}\n\`\`\`\n${selectedText}\n\`\`\``;
-		floatingInputValue = '';
-
-		responseContent = '';
-		// Extract agent ID from model for vault keys
-		const { extractAgentIdFromModel } = await import('$lib/utils/agent-connections');
-		const agentId = extractAgentIdFromModel($models.find(m => m.id === model));
-		const [res, controller] = await chatCompletion(localStorage.token, {
-			model: model,
-			messages: [
-				...messages,
-				{
-					role: 'user',
-					content: prompt
-				}
-			].map((message) => ({
-				role: message.role,
-				content: message.content
-			})),
-			stream: true // Enable streaming
-		}, undefined, agentId);
-
-		if (res && res.ok) {
-			const reader = res.body.getReader();
-			const decoder = new TextDecoder();
-
-			const processStream = async () => {
-				while (true) {
-					// Read data chunks from the response stream
-					const { done, value } = await reader.read();
-					if (done) {
-						break;
-					}
-=======
->>>>>>> 3f35ba27
 
 		let selectedContent = selectedText
 			.split('\n')
@@ -151,16 +115,10 @@
 
 		content = prompt;
 		responseContent = '';
-<<<<<<< HEAD
 		// Extract agent ID from model for vault keys
 		const { extractAgentIdFromModel } = await import('$lib/utils/agent-connections');
 		const agentId = extractAgentIdFromModel($models.find(m => m.id === model));
 		const [res, controller] = await chatCompletion(localStorage.token, {
-=======
-
-		let res;
-		[res, controller] = await chatCompletion(localStorage.token, {
->>>>>>> 3f35ba27
 			model: model,
 			messages: [
 				...messages,
@@ -231,13 +189,87 @@
 			};
 
 			// Process the stream in the background
-			try {
-				await processStream();
-			} catch (e) {
-				if (e.name !== 'AbortError') {
-					console.error(e);
+			await processStream();
+		} else {
+			toast.error('An error occurred while fetching the explanation');
+		}
+	};
+
+	const explainHandler = async () => {
+		if (!model) {
+			toast.error('Model not selected');
+			return;
+		}
+		const explainText = $i18n.t('Explain this section to me in more detail');
+		prompt = `${explainText}\n\n\`\`\`\n${selectedText}\n\`\`\``;
+
+		responseContent = '';
+		// Extract agent ID from model for vault keys
+		const { extractAgentIdFromModel } = await import('$lib/utils/agent-connections');
+		const agentId = extractAgentIdFromModel($models.find(m => m.id === model));
+		const [res, controller] = await chatCompletion(localStorage.token, {
+			model: model,
+			messages: [
+				...messages,
+				{
+					role: 'user',
+					content: prompt
 				}
-			}
+			].map((message) => ({
+				role: message.role,
+				content: message.content
+			})),
+			stream: true // Enable streaming
+		}, undefined, agentId);
+
+		if (res && res.ok) {
+			const reader = res.body.getReader();
+			const decoder = new TextDecoder();
+
+			const processStream = async () => {
+				while (true) {
+					// Read data chunks from the response stream
+					const { done, value } = await reader.read();
+					if (done) {
+						break;
+					}
+
+					// Decode the received chunk
+					const chunk = decoder.decode(value, { stream: true });
+
+					// Process lines within the chunk
+					const lines = chunk.split('\n').filter((line) => line.trim() !== '');
+
+					for (const line of lines) {
+						if (line.startsWith('data: ')) {
+							if (line.startsWith('data: [DONE]')) {
+								responseDone = true;
+
+								await tick();
+								autoScroll();
+								continue;
+							} else {
+								// Parse the JSON chunk
+								try {
+									const data = JSON.parse(line.slice(6));
+
+									// Append the `content` field from the "choices" object
+									if (data.choices && data.choices[0]?.delta?.content) {
+										responseContent += data.choices[0].delta.content;
+
+										autoScroll();
+									}
+								} catch (e) {
+									console.error(e);
+								}
+							}
+						}
+					}
+				}
+			};
+
+			// Process the stream in the background
+			await processStream();
 		} else {
 			toast.error('An error occurred while fetching the explanation');
 		}
