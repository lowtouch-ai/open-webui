<script lang="ts">
	import { toast } from 'svelte-sonner';
	import { tick, getContext, onMount, onDestroy } from 'svelte';
	import { config, settings } from '$lib/stores';
	import { blobToFile, calculateSHA256, extractCurlyBraceWords } from '$lib/utils';

	import { transcribeAudio } from '$lib/apis/audio';
	import XMark from '$lib/components/icons/XMark.svelte';

	import dayjs from 'dayjs';
	import LocalizedFormat from 'dayjs/plugin/localizedFormat';
	dayjs.extend(LocalizedFormat);

	const i18n = getContext('i18n');

	export let recording = false;
	export let transcribe = true;
	export let displayMedia = false;

	export let echoCancellation = true;
	export let noiseSuppression = true;
	export let autoGainControl = true;

	export let className = ' p-2.5 w-full max-w-full';

	export let onCancel = () => {};
	export let onConfirm = (data) => {};

	let loading = false;
	let confirmed = false;

	let durationSeconds = 0;
	let durationCounter = null;

	let isPaused = false;

	$: isWebSpeechEngine = ($config?.audio?.stt?.engine ?? '') === 'web' || (($settings?.audio?.stt?.engine ?? '') === 'web');

	let transcription = '';

	const startDurationCounter = () => {
		if (durationCounter) {
			return;
		}
		durationCounter = setInterval(() => {
			durationSeconds++;
		}, 1000);
	};

	const stopDurationCounter = (reset = true) => {
		if (durationCounter) {
			clearInterval(durationCounter);
			durationCounter = null;
		}
		if (reset) {
			durationSeconds = 0;
		}
	};

	$: if (recording) {
		startRecording();
	} else {
		stopRecording();
	}

	const formatSeconds = (seconds) => {
		const minutes = Math.floor(seconds / 60);
		const remainingSeconds = seconds % 60;
		const formattedSeconds = remainingSeconds < 10 ? `0${remainingSeconds}` : remainingSeconds;
		return `${minutes}:${formattedSeconds}`;
	};

	let stream;
	let speechRecognition;

	let mediaRecorder;
	let audioChunks = [];

	const MIN_DECIBELS = -45;
	let VISUALIZER_BUFFER_LENGTH = 300;

	let visualizerData = Array(VISUALIZER_BUFFER_LENGTH).fill(0);

	// Function to calculate the RMS level from time domain data
	const calculateRMS = (data: Uint8Array) => {
		let sumSquares = 0;
		for (let i = 0; i < data.length; i++) {
			const normalizedValue = (data[i] - 128) / 128; // Normalize the data
			sumSquares += normalizedValue * normalizedValue;
		}
		return Math.sqrt(sumSquares / data.length);
	};

	const normalizeRMS = (rms) => {
		rms = rms * 10;
		const exp = 1.5; // Adjust exponent value; values greater than 1 expand larger numbers more and compress smaller numbers more
		const scaledRMS = Math.pow(rms, exp);

		// Scale between 0.01 (1%) and 1.0 (100%)
		return Math.min(1.0, Math.max(0.01, scaledRMS));
	};

	const analyseAudio = (stream) => {
		const audioContext = new AudioContext();
		const audioStreamSource = audioContext.createMediaStreamSource(stream);

		const analyser = audioContext.createAnalyser();
		analyser.minDecibels = MIN_DECIBELS;
		audioStreamSource.connect(analyser);

		const bufferLength = analyser.frequencyBinCount;

		const domainData = new Uint8Array(bufferLength);
		const timeDomainData = new Uint8Array(analyser.fftSize);

		let lastSoundTime = Date.now();

		const detectSound = () => {
			const processFrame = () => {
				if (!recording || loading) return;

				if (!isPaused) {
					analyser.getByteTimeDomainData(timeDomainData);
					analyser.getByteFrequencyData(domainData);

					// Calculate RMS level from time domain data
					const rmsLevel = calculateRMS(timeDomainData);
					// Push the calculated decibel level to visualizerData
					visualizerData.push(normalizeRMS(rmsLevel));

					// Ensure visualizerData array stays within the buffer length
					if (visualizerData.length >= VISUALIZER_BUFFER_LENGTH) {
						visualizerData.shift();
					}

					visualizerData = visualizerData;

					// if (domainData.some((value) => value > 0)) {
					// 	lastSoundTime = Date.now();
					// }

					// if (recording && Date.now() - lastSoundTime > 3000) {
					// 	if ($settings?.speechAutoSend ?? false) {
					// 		confirmRecording();
					// 	}
					// }
				}

				window.requestAnimationFrame(processFrame);
			};

			window.requestAnimationFrame(processFrame);
		};

		detectSound();
	};

	const onStopHandler = async (audioBlob, ext: string = 'wav') => {
		// Create a blob from the audio chunks

		await tick();
		const file = blobToFile(audioBlob, `Recording-${dayjs().format('L LT')}.${ext}`);

		if (transcribe) {
			if ($config.audio.stt.engine === 'web' || ($settings?.audio?.stt?.engine ?? '') === 'web') {
				// with web stt, we don't need to send the file to the server
				return;
			}

			const res = await transcribeAudio(
				localStorage.token,
				file,
				$settings?.audio?.stt?.language
			).catch((error) => {
				toast.error(`${error}`);
				return null;
			});

			if (res) {
				console.log(res);
				onConfirm(res);
			}
		} else {
			onConfirm({
				file: file,
				blob: audioBlob
			});
		}
	};

	const startRecording = async () => {
<<<<<<< HEAD
		isPaused = false;
		stopDurationCounter();
		startDurationCounter();
=======
		loading = true;
>>>>>>> ae78a362

		try {
			if (displayMedia) {
				const mediaStream = await navigator.mediaDevices.getDisplayMedia({
					audio: true
				});

				stream = new MediaStream();
				for (const track of mediaStream.getAudioTracks()) {
					stream.addTrack(track);
				}

				for (const track of mediaStream.getVideoTracks()) {
					track.stop();
				}
			} else {
				stream = await navigator.mediaDevices.getUserMedia({
					audio: {
						echoCancellation: echoCancellation,
						noiseSuppression: noiseSuppression,
						autoGainControl: autoGainControl
					}
				});
			}
		} catch (err) {
			console.error('Error accessing media devices.', err);
			toast.error($i18n.t('Error accessing media devices.'));
			loading = false;
			recording = false;
			return;
		}

		const mineTypes = ['audio/webm; codecs=opus', 'audio/mp4'];

		mediaRecorder = new MediaRecorder(stream, {
			mimeType: mineTypes.find((type) => MediaRecorder.isTypeSupported(type))
		});

		mediaRecorder.onstart = () => {
			console.log('Recording started');
			loading = false;
			startDurationCounter();

			audioChunks = [];
			analyseAudio(stream);
		};
		mediaRecorder.ondataavailable = (event) => audioChunks.push(event.data);
		mediaRecorder.onstop = async () => {
			console.log('Recording stopped');

			if (confirmed) {
				// Use the actual type provided by MediaRecorder
				let type = audioChunks[0]?.type || mediaRecorder.mimeType || 'audio/webm';

				// split `/` and `;` to get the extension
				let ext = type.split('/')[1].split(';')[0] || 'webm';

				// If not audio, default to audio/webm
				if (!type.startsWith('audio/')) {
					ext = 'webm';
				}

				const audioBlob = new Blob(audioChunks, { type: type });
				await onStopHandler(audioBlob, ext);

				confirmed = false;
				loading = false;
			}

			audioChunks = [];
			recording = false;
		};

		try {
			mediaRecorder.start();
		} catch (error) {
			console.error('Error starting recording:', error);
			toast.error($i18n.t('Error starting recording.'));
			loading = false;
			recording = false;
			return;
		}

		if (transcribe) {
			if ($config.audio.stt.engine === 'web' || ($settings?.audio?.stt?.engine ?? '') === 'web') {
				if ('SpeechRecognition' in window || 'webkitSpeechRecognition' in window) {
					// Create a SpeechRecognition object
					speechRecognition = new (window.SpeechRecognition || window.webkitSpeechRecognition)();

					// Set continuous to true for continuous recognition
					speechRecognition.continuous = true;

					// Set the timeout for turning off the recognition after inactivity (in milliseconds)
					const inactivityTimeout = 2000; // 3 seconds

					let timeoutId;
					// Start recognition
					speechRecognition.start();

					// Event triggered when speech is recognized
					speechRecognition.onresult = async (event) => {
						// Clear the inactivity timeout
						clearTimeout(timeoutId);

						// Handle recognized speech
						console.log(event);
						const transcript = event.results[Object.keys(event.results).length - 1][0].transcript;

						transcription = `${transcription}${transcript}`;

						await tick();
						document.getElementById('chat-input')?.focus();

						// Restart the inactivity timeout
						timeoutId = setTimeout(() => {
							console.log('Speech recognition turned off due to inactivity.');
							speechRecognition.stop();
						}, inactivityTimeout);
					};

					// Event triggered when recognition is ended
					speechRecognition.onend = function () {
						// Restart recognition after it ends
						console.log('recognition ended');

						confirmRecording();
						onConfirm({
							text: transcription
						});
						confirmed = false;
						loading = false;
					};

					// Event triggered when an error occurs
					speechRecognition.onerror = function (event) {
						console.log(event);
						toast.error($i18n.t(`Speech recognition error: {{error}}`, { error: event.error }));
						onCancel();

						stopRecording();
					};
				}
			}
		}
	};

	const stopRecording = async () => {
		if (recording && mediaRecorder && mediaRecorder.state !== 'inactive') {
			await mediaRecorder.stop();
		}

		if (speechRecognition) {
			speechRecognition.stop();
		}

		isPaused = false;
		stopDurationCounter();
		audioChunks = [];

		if (stream) {
			const tracks = stream.getTracks();
			tracks.forEach((track) => track.stop());
		}

		stream = null;
	};

	const confirmRecording = async () => {
		loading = true;
		confirmed = true;

		if (recording && mediaRecorder && mediaRecorder.state !== 'inactive') {
			await mediaRecorder.stop();
		}

		isPaused = false;
		stopDurationCounter();

		if (stream) {
			const tracks = stream.getTracks();
			tracks.forEach((track) => track.stop());
		}

		stream = null;
	};

	const pauseRecording = () => {
		if (mediaRecorder && mediaRecorder.state === 'recording') {
			mediaRecorder.pause();
			stopDurationCounter(false);
			isPaused = true;
		}
	};

	const resumeRecording = () => {
		if (mediaRecorder && mediaRecorder.state === 'paused') {
			mediaRecorder.resume();
			isPaused = false;
			startDurationCounter();
		}
	};

	const togglePause = () => {
		if (!mediaRecorder || loading || isWebSpeechEngine) {
			return;
		}

		if (isPaused) {
			resumeRecording();
		} else {
			pauseRecording();
		}
	};

	let resizeObserver;
	let containerWidth;

	let maxVisibleItems = 300;
	$: maxVisibleItems = Math.floor(containerWidth / 5); // 2px width + 0.5px gap

	onMount(() => {
		// listen to width changes
		resizeObserver = new ResizeObserver(() => {
			VISUALIZER_BUFFER_LENGTH = Math.floor(window.innerWidth / 4);
			if (visualizerData.length > VISUALIZER_BUFFER_LENGTH) {
				visualizerData = visualizerData.slice(visualizerData.length - VISUALIZER_BUFFER_LENGTH);
			} else {
				visualizerData = Array(VISUALIZER_BUFFER_LENGTH - visualizerData.length)
					.fill(0)
					.concat(visualizerData);
			}
		});

		resizeObserver.observe(document.body);
	});

	onDestroy(() => {
		// remove resize observer
		resizeObserver.disconnect();
	});
</script>

<div
	bind:clientWidth={containerWidth}
	class="{loading
		? ' bg-gray-100/50 dark:bg-gray-850/50'
		: 'bg-indigo-300/10 dark:bg-indigo-500/10 '} rounded-full flex justify-between {className}"
>
	<div class="flex items-center mr-1">
		<button
			type="button"
			class="p-1.5

            {loading
				? ' bg-gray-200 dark:bg-gray-700/50'
				: 'bg-indigo-400/20 text-indigo-600 dark:text-indigo-300 '} 


             rounded-full"
			on:click={async () => {
				stopRecording();
				onCancel();
			}}
		>
			<XMark className={'size-4'} />
		</button>
	</div>

	<div
		class="flex flex-1 self-center items-center justify-between ml-2 mx-1 overflow-hidden h-6"
		dir="rtl"
	>
		<div
			class="flex items-center gap-0.5 h-6 w-full max-w-full overflow-hidden overflow-x-hidden flex-wrap"
		>
			{#each visualizerData.slice().reverse() as rms}
				<div class="flex items-center h-full">
					<div
						class="w-[2px] shrink-0
                    
                    {loading
							? ' bg-gray-500 dark:bg-gray-400   '
							: 'bg-indigo-500 dark:bg-indigo-400  '} 
                    
                    inline-block h-full"
						style="height: {Math.min(100, Math.max(14, rms * 100))}%;"
					/>
				</div>
			{/each}
		</div>
	</div>

	<div class="flex">
		<div class="  mx-1.5 pr-1 flex justify-center items-center">
			<div
				class="text-sm
        
        
        {loading ? ' text-gray-500  dark:text-gray-400  ' : ' text-indigo-400 '} 
       font-medium flex-1 mx-auto text-center"
			>
				{formatSeconds(durationSeconds)}
			</div>
		</div>

		<div class="flex items-center gap-1.5">
			{#if !isWebSpeechEngine}
				<button
					type="button"
					class="inline-flex h-8 w-8 items-center justify-center rounded-full transition-colors focus:outline-none focus-visible:ring-2 focus-visible:ring-indigo-400/60 disabled:opacity-50 disabled:cursor-not-allowed {isPaused
						? 'bg-indigo-500/15 hover:bg-indigo-500/25 text-indigo-600 dark:text-indigo-200'
						: 'bg-gray-200 hover:bg-gray-300 text-gray-700 dark:bg-gray-700 dark:hover:bg-gray-600 dark:text-gray-100'}"
					class:cursor-not-allowed={loading}
					disabled={loading}
					aria-label={isPaused ? $i18n.t('Resume recording') : $i18n.t('Pause recording')}
					on:click={() => {
						togglePause();
					}}
				>
					{#if isPaused}
						<svg
							xmlns="http://www.w3.org/2000/svg"
							viewBox="0 0 24 24"
							fill="currentColor"
							class="h-4 w-4"
						>
							<path d="M5.25 4.5v15l13.5-7.5-13.5-7.5z" />
						</svg>
					{:else}
						<svg
							xmlns="http://www.w3.org/2000/svg"
							viewBox="0 0 24 24"
							fill="currentColor"
							class="h-4 w-4"
						>
							<path d="M6.75 5.25h2.5c.414 0 .75.336.75.75v12a.75.75 0 01-.75.75h-2.5a.75.75 0 01-.75-.75v-12c0-.414.336-.75.75-.75zM14.75 5.25h2.5c.414 0 .75.336.75.75v12a.75.75 0 01-.75.75h-2.5a.75.75 0 01-.75-.75v-12c0-.414.336-.75.75-.75z" />
						</svg>
					{/if}
				</button>
			{/if}

			{#if loading}
				<div class=" text-gray-500 rounded-full cursor-not-allowed">
					<svg
						width="24"
						height="24"
						viewBox="0 0 24 24"
						xmlns="http://www.w3.org/2000/svg"
						fill="currentColor"
						><style>
							.spinner_OSmW {
								transform-origin: center;
								animation: spinner_T6mA 0.75s step-end infinite;
							}
							@keyframes spinner_T6mA {
								8.3% {
									transform: rotate(30deg);
								}
								16.6% {
									transform: rotate(60deg);
								}
								25% {
									transform: rotate(90deg);
								}
								33.3% {
									transform: rotate(120deg);
								}
								41.6% {
									transform: rotate(150deg);
								}
								50% {
									transform: rotate(180deg);
								}
								58.3% {
									transform: rotate(210deg);
								}
								66.6% {
									transform: rotate(240deg);
								}
								75% {
									transform: rotate(270deg);
								}
								83.3% {
									transform: rotate(300deg);
								}
								91.6% {
									transform: rotate(330deg);
								}
								100% {
									transform: rotate(360deg);
								}
							}
						</style><g class="spinner_OSmW"
							><rect x="11" y="1" width="2" height="5" opacity=".14" /><rect
								x="11"
								y="1"
								width="2"
								height="5"
								transform="rotate(30 12 12)"
								opacity=".29"
							/><rect
								x="11"
								y="1"
								width="2"
								height="5"
								transform="rotate(60 12 12)"
								opacity=".43"
							/><rect
								x="11"
								y="1"
								width="2"
								height="5"
								transform="rotate(90 12 12)"
								opacity=".57"
							/><rect
								x="11"
								y="1"
								width="2"
								height="5"
								transform="rotate(120 12 12)"
								opacity=".71"
							/><rect
								x="11"
								y="1"
								width="2"
								height="5"
								transform="rotate(150 12 12)"
								opacity=".86"
							/><rect x="11" y="1" width="2" height="5" transform="rotate(180 12 12)" /></g
						></svg
					>
				</div>
			{:else}
				<button
					type="button"
					class="p-1.5 bg-indigo-500 text-white dark:bg-indigo-500 dark:text-blue-950 rounded-full"
					on:click={async () => {
						await confirmRecording();
					}}
				>
					<svg
						xmlns="http://www.w3.org/2000/svg"
						fill="none"
						viewBox="0 0 24 24"
						stroke-width="2.5"
						stroke="currentColor"
						class="size-4"
					>
						<path stroke-linecap="round" stroke-linejoin="round" d="m4.5 12.75 6 6 9-13.5" />
					</svg>
				</button>
			{/if}
		</div>
	</div>
</div>

<style>
	.visualizer {
		display: flex;
		height: 100%;
	}

	.visualizer-bar {
		width: 2px;
		background-color: #4a5aba; /* or whatever color you need */
	}
</style><|MERGE_RESOLUTION|>--- conflicted
+++ resolved
@@ -189,13 +189,9 @@
 	};
 
 	const startRecording = async () => {
-<<<<<<< HEAD
 		isPaused = false;
 		stopDurationCounter();
-		startDurationCounter();
-=======
 		loading = true;
->>>>>>> ae78a362
 
 		try {
 			if (displayMedia) {
