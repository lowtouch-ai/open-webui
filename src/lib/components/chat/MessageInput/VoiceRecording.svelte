--- conflicted
+++ resolved
@@ -189,13 +189,10 @@
 	};
 
 	const startRecording = async () => {
-<<<<<<< HEAD
+		loading = true;
 		isPaused = false;
 		stopDurationCounter();
 		startDurationCounter();
-=======
-		loading = true;
->>>>>>> 3f35ba27
 
 		try {
 			if (displayMedia) {
