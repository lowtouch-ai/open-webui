<script lang="ts">
	import DOMPurify from 'dompurify';
	import { toast } from 'svelte-sonner';

	import type { Token } from 'marked';
	import { getContext } from 'svelte';

	const i18n = getContext('i18n');

	import { WEBUI_BASE_URL } from '$lib/constants';
	import { copyToClipboard, unescapeHtml } from '$lib/utils';

	import Image from '$lib/components/common/Image.svelte';
	import KatexRenderer from './KatexRenderer.svelte';
	import Source from './Source.svelte';
<<<<<<< HEAD
	import AudioPlayer from './AudioPlayer.svelte';
=======
	import HtmlToken from './HTMLToken.svelte';
	import TextToken from './MarkdownInlineTokens/TextToken.svelte';
	import CodespanToken from './MarkdownInlineTokens/CodespanToken.svelte';
>>>>>>> 3f35ba27

	export let id: string;
	export let done = true;
	export let tokens: Token[];
	export let onSourceClick: Function = () => {};
	
	// Function to check if a URL is an audio file
	const isAudioUrl = (url: string): boolean => {
		const audioExtensions = ['.mp3', '.wav', '.ogg', '.m4a', '.aac', '.flac', '.wma'];
		const urlLower = url.toLowerCase();
		const isAudio = audioExtensions.some(ext => urlLower.includes(ext)) || urlLower.includes('/audio/');
		
		// Debug logging
		console.log('Checking URL for audio:', url);
		console.log('URL lowercase:', urlLower);
		console.log('Is audio URL:', isAudio);
		
		return isAudio;
	};
	
	// Function to extract filename from URL for audio title
	const getAudioTitle = (url: string): string => {
		try {
			const urlObj = new URL(url);
			const pathname = urlObj.pathname;
			const filename = pathname.split('/').pop() || '';
			return filename.replace(/\.[^/.]+$/, ''); // Remove extension
		} catch {
			return 'Audio';
		}
	};
</script>

{#each tokens as token}
	{#if token.type === 'escape'}
		{unescapeHtml(token.text)}
	{:else if token.type === 'html'}
		<HtmlToken {id} {token} {onSourceClick} />
	{:else if token.type === 'link'}
		{#if isAudioUrl(token.href)}
			<AudioPlayer 
				src={token.href} 
				title={getAudioTitle(token.href)}
				className="inline-block"
			/>
		{:else if token.tokens}
			<a href={token.href} target="_blank" rel="nofollow" title={token.title}>
				<svelte:self id={`${id}-a`} tokens={token.tokens} {onSourceClick} {done} />
			</a>
		{:else}
			<a href={token.href} target="_blank" rel="nofollow" title={token.title}>{token.text}</a>
		{/if}
	{:else if token.type === 'image'}
		<Image src={token.href} alt={token.text} />
	{:else if token.type === 'strong'}
		<strong><svelte:self id={`${id}-strong`} tokens={token.tokens} {onSourceClick} /></strong>
	{:else if token.type === 'em'}
		<em><svelte:self id={`${id}-em`} tokens={token.tokens} {onSourceClick} /></em>
	{:else if token.type === 'codespan'}
<<<<<<< HEAD
		{#if isAudioUrl(unescapeHtml(token.text))}
			<AudioPlayer 
				src={unescapeHtml(token.text)} 
				title={getAudioTitle(unescapeHtml(token.text))}
				className="inline-block"
			/>
		{:else}
			<!-- svelte-ignore a11y-click-events-have-key-events -->
			<!-- svelte-ignore a11y-no-noninteractive-element-interactions -->
			<code
				class="codespan cursor-pointer"
				on:click={() => {
					copyToClipboard(unescapeHtml(token.text));
					toast.success($i18n.t('Copied to clipboard'));
				}}>{unescapeHtml(token.text)}</code
			>
		{/if}
=======
		<CodespanToken {token} {done} />
>>>>>>> 3f35ba27
	{:else if token.type === 'br'}
		<br />
	{:else if token.type === 'del'}
		<del><svelte:self id={`${id}-del`} tokens={token.tokens} {onSourceClick} /></del>
	{:else if token.type === 'inlineKatex'}
		{#if token.text}
			<KatexRenderer content={token.text} displayMode={false} />
		{/if}
	{:else if token.type === 'iframe'}
		<iframe
			src="{WEBUI_BASE_URL}/api/v1/files/{token.fileId}/content"
			title={token.fileId}
			width="100%"
			frameborder="0"
			onload="this.style.height=(this.contentWindow.document.body.scrollHeight+20)+'px';"
		></iframe>
	{:else if token.type === 'text'}
		<TextToken {token} {done} />
	{/if}
{/each}<|MERGE_RESOLUTION|>--- conflicted
+++ resolved
@@ -13,13 +13,10 @@
 	import Image from '$lib/components/common/Image.svelte';
 	import KatexRenderer from './KatexRenderer.svelte';
 	import Source from './Source.svelte';
-<<<<<<< HEAD
 	import AudioPlayer from './AudioPlayer.svelte';
-=======
 	import HtmlToken from './HTMLToken.svelte';
 	import TextToken from './MarkdownInlineTokens/TextToken.svelte';
 	import CodespanToken from './MarkdownInlineTokens/CodespanToken.svelte';
->>>>>>> 3f35ba27
 
 	export let id: string;
 	export let done = true;
@@ -79,7 +76,6 @@
 	{:else if token.type === 'em'}
 		<em><svelte:self id={`${id}-em`} tokens={token.tokens} {onSourceClick} /></em>
 	{:else if token.type === 'codespan'}
-<<<<<<< HEAD
 		{#if isAudioUrl(unescapeHtml(token.text))}
 			<AudioPlayer 
 				src={unescapeHtml(token.text)} 
@@ -97,9 +93,6 @@
 				}}>{unescapeHtml(token.text)}</code
 			>
 		{/if}
-=======
-		<CodespanToken {token} {done} />
->>>>>>> 3f35ba27
 	{:else if token.type === 'br'}
 		<br />
 	{:else if token.type === 'del'}
