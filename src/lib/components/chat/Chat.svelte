--- conflicted
+++ resolved
@@ -1794,11 +1794,6 @@
 			}))
 			.filter((message) => message?.role === 'user' || message?.content?.trim());
 
-<<<<<<< HEAD
-		// Extract agent ID from the model
-		const { extractAgentIdFromModel } = await import('$lib/utils/agent-connections');
-		const agentId = extractAgentIdFromModel(model);
-=======
 		const toolIds = [];
 		const toolServerIds = [];
 
@@ -1815,7 +1810,10 @@
 				toolIds.push(toolId);
 			}
 		}
->>>>>>> 37d1c85c
+
+		// Extract agent ID from the model
+		const { extractAgentIdFromModel } = await import('$lib/utils/agent-connections');
+		const agentId = extractAgentIdFromModel(model);
 
 		const res = await generateOpenAIChatCompletion(
 			localStorage.token,
