<script lang="ts">
	import { v4 as uuidv4 } from 'uuid';
	import { toast } from 'svelte-sonner';
	import mermaid from 'mermaid';
	import { PaneGroup, Pane, PaneResizer } from 'paneforge';

	import { getContext, onDestroy, onMount, tick } from 'svelte';
	const i18n: Writable<i18nType> = getContext('i18n');

	import { goto } from '$app/navigation';
	import { page } from '$app/stores';

	import { get, type Unsubscriber, type Writable } from 'svelte/store';
	import type { i18n as i18nType } from 'i18next';
	import { WEBUI_BASE_URL } from '$lib/constants';

	import {
		chatId,
		chats,
		config,
		type Model,
		models,
		tags as allTags,
		settings,
		showSidebar,
		WEBUI_NAME,
		banners,
		user,
		socket,
		showControls,
		showCallOverlay,
		currentChatPage,
		temporaryChatEnabled,
		mobile,
		showOverview,
		chatTitle,
		showArtifacts,
		tools,
		toolServers,
		selectedFolder
	} from '$lib/stores';
	import {
		convertMessagesToHistory,
		copyToClipboard,
		getMessageContentParts,
		createMessagesList,
		extractSentencesForAudio,
		promptTemplate,
		splitStream,
		sleep,
		removeDetails,
		getPromptVariables,
		processDetails,
		removeAllDetails
	} from '$lib/utils';

	import { generateChatCompletion } from '$lib/apis/ollama';
	import {
		createNewChat,
		getAllTags,
		getChatById,
		getChatList,
		getTagsById,
		updateChatById
	} from '$lib/apis/chats';
	import { generateOpenAIChatCompletion } from '$lib/apis/openai';
	import { processWeb, processWebSearch, processYoutubeVideo } from '$lib/apis/retrieval';
	import { createOpenAITextStream } from '$lib/apis/streaming';
	import { queryMemory } from '$lib/apis/memories';
	import { getAndUpdateUserLocation, getUserSettings } from '$lib/apis/users';
	import {
		chatCompleted,
		generateQueries,
		chatAction,
		generateMoACompletion,
		stopTask,
		getTaskIdsByChatId
	} from '$lib/apis';
	import { getTools } from '$lib/apis/tools';

	import Banner from '../common/Banner.svelte';
	import MessageInput from '$lib/components/chat/MessageInput.svelte';
	import Messages from '$lib/components/chat/Messages.svelte';
	import Navbar from '$lib/components/chat/Navbar.svelte';
	import ChatControls from './ChatControls.svelte';
	import EventConfirmDialog from '../common/ConfirmDialog.svelte';
	import Placeholder from './Placeholder.svelte';
	import NotificationToast from '../NotificationToast.svelte';
	import Spinner from '../common/Spinner.svelte';
	import { fade } from 'svelte/transition';
	import Tooltip from '../common/Tooltip.svelte';
	import Sidebar from '../icons/Sidebar.svelte';

	export let chatIdProp = '';

	let loading = true;

	const eventTarget = new EventTarget();
	let controlPane;
	let controlPaneComponent;

	let messageInput;

	let autoScroll = true;
	let processing = '';
	let messagesContainerElement: HTMLDivElement;

	let navbarElement;

	let showEventConfirmation = false;
	let eventConfirmationTitle = '';
	let eventConfirmationMessage = '';
	let eventConfirmationInput = false;
	let eventConfirmationInputPlaceholder = '';
	let eventConfirmationInputValue = '';
	let eventCallback = null;

	let chatIdUnsubscriber: Unsubscriber | undefined;

	let selectedModels = [''];
	let atSelectedModel: Model | undefined;
	let selectedModelIds = [];
	$: selectedModelIds = atSelectedModel !== undefined ? [atSelectedModel.id] : selectedModels;

	let selectedToolIds = [];
	let selectedFilterIds = [];
	let imageGenerationEnabled = false;
	let webSearchEnabled = false;
	let codeInterpreterEnabled = false;

	let showCommands = false;

	let generating = false;
	let generationController = null;

	let chat = null;
	let tags = [];

	let history = {
		messages: {},
		currentId: null
	};

	let taskIds = null;

	// Chat Input
	let prompt = '';
	let chatFiles = [];
	let files = [];
	let params = {};

	$: if (chatIdProp) {
		navigateHandler();
	}

	const navigateHandler = async () => {
		loading = true;

		prompt = '';
		messageInput?.setText('');

		files = [];
		selectedToolIds = [];
		selectedFilterIds = [];
		webSearchEnabled = false;
		imageGenerationEnabled = false;

		const storageChatInput = sessionStorage.getItem(
			`chat-input${chatIdProp ? `-${chatIdProp}` : ''}`
		);

		if (chatIdProp && (await loadChat())) {
			await tick();
			loading = false;
			window.setTimeout(() => scrollToBottom(), 0);

			await tick();

			if (storageChatInput) {
				try {
					const input = JSON.parse(storageChatInput);

					if (!$temporaryChatEnabled) {
						messageInput?.setText(input.prompt);
						files = input.files;
						selectedToolIds = input.selectedToolIds;
						selectedFilterIds = input.selectedFilterIds;
						webSearchEnabled = input.webSearchEnabled;
						imageGenerationEnabled = input.imageGenerationEnabled;
						codeInterpreterEnabled = input.codeInterpreterEnabled;
					}
				} catch (e) {}
			}

			const chatInput = document.getElementById('chat-input');
			chatInput?.focus();
		} else {
			await goto('/');
		}
	};

	const onSelect = async (e) => {
		const { type, data } = e;

		if (type === 'prompt') {
			// Handle prompt selection
			messageInput?.setText(data);
		}
	};

	$: if (selectedModels && chatIdProp !== '') {
		saveSessionSelectedModels();
	}

	const saveSessionSelectedModels = () => {
		if (selectedModels.length === 0 || (selectedModels.length === 1 && selectedModels[0] === '')) {
			return;
		}
		sessionStorage.selectedModels = JSON.stringify(selectedModels);
		console.log('saveSessionSelectedModels', selectedModels, sessionStorage.selectedModels);
	};

	let oldSelectedModelIds = [''];
	$: if (JSON.stringify(selectedModelIds) !== JSON.stringify(oldSelectedModelIds)) {
		onSelectedModelIdsChange();
	}

	const onSelectedModelIdsChange = () => {
		if (oldSelectedModelIds.filter((id) => id).length > 0) {
			resetInput();
		}
		oldSelectedModelIds = selectedModelIds;
	};

	const resetInput = () => {
		console.debug('resetInput');
		setToolIds();

		selectedFilterIds = [];
		webSearchEnabled = false;
		imageGenerationEnabled = false;
		codeInterpreterEnabled = false;
	};

	const setToolIds = async () => {
		if (!$tools) {
			tools.set(await getTools(localStorage.token));
		}

		if (selectedModels.length !== 1 && !atSelectedModel) {
			return;
		}

		const model = atSelectedModel ?? $models.find((m) => m.id === selectedModels[0]);
		if (model && model?.info?.meta?.toolIds) {
			selectedToolIds = [
				...new Set(
					[...(model?.info?.meta?.toolIds ?? [])].filter((id) => $tools.find((t) => t.id === id))
				)
			];
		} else {
			selectedToolIds = [];
		}
	};

	const showMessage = async (message) => {
		await tick();

		const _chatId = JSON.parse(JSON.stringify($chatId));
		let _messageId = JSON.parse(JSON.stringify(message.id));

		let messageChildrenIds = [];
		if (_messageId === null) {
			messageChildrenIds = Object.keys(history.messages).filter(
				(id) => history.messages[id].parentId === null
			);
		} else {
			messageChildrenIds = history.messages[_messageId].childrenIds;
		}

		while (messageChildrenIds.length !== 0) {
			_messageId = messageChildrenIds.at(-1);
			messageChildrenIds = history.messages[_messageId].childrenIds;
		}

		history.currentId = _messageId;

		await tick();
		await tick();
		await tick();

		if ($settings?.scrollOnBranchChange ?? true) {
			const messageElement = document.getElementById(`message-${message.id}`);
			if (messageElement) {
				messageElement.scrollIntoView({ behavior: 'smooth' });
			}
		}

		await tick();
		saveChatHandler(_chatId, history);
	};

	const chatEventHandler = async (event, cb) => {
		console.log(event);

		if (event.chat_id === $chatId) {
			await tick();
			let message = history.messages[event.message_id];

			if (message) {
				const type = event?.data?.type ?? null;
				const data = event?.data?.data ?? null;

				if (type === 'status') {
					if (message?.statusHistory) {
						message.statusHistory.push(data);
					} else {
						message.statusHistory = [data];
					}
				} else if (type === 'chat:completion') {
					chatCompletionEventHandler(data, message, event.chat_id);
				} else if (type === 'chat:message:delta' || type === 'message') {
					message.content += data.content;
				} else if (type === 'chat:message' || type === 'replace') {
					message.content = data.content;
				} else if (type === 'chat:message:files' || type === 'files') {
					message.files = data.files;
				} else if (type === 'chat:message:follow_ups') {
					message.followUps = data.follow_ups;

					if (autoScroll) {
						scrollToBottom('smooth');
					}
				} else if (type === 'chat:title') {
					chatTitle.set(data);
					currentChatPage.set(1);
					await chats.set(await getChatList(localStorage.token, $currentChatPage));
				} else if (type === 'chat:tags') {
					chat = await getChatById(localStorage.token, $chatId);
					allTags.set(await getAllTags(localStorage.token));
				} else if (type === 'source' || type === 'citation') {
					if (data?.type === 'code_execution') {
						// Code execution; update existing code execution by ID, or add new one.
						if (!message?.code_executions) {
							message.code_executions = [];
						}

						const existingCodeExecutionIndex = message.code_executions.findIndex(
							(execution) => execution.id === data.id
						);

						if (existingCodeExecutionIndex !== -1) {
							message.code_executions[existingCodeExecutionIndex] = data;
						} else {
							message.code_executions.push(data);
						}

						message.code_executions = message.code_executions;
					} else {
						// Regular source.
						if (message?.sources) {
							message.sources.push(data);
						} else {
							message.sources = [data];
						}
					}
				} else if (type === 'notification') {
					const toastType = data?.type ?? 'info';
					const toastContent = data?.content ?? '';

					if (toastType === 'success') {
						toast.success(toastContent);
					} else if (toastType === 'error') {
						toast.error(toastContent);
					} else if (toastType === 'warning') {
						toast.warning(toastContent);
					} else {
						toast.info(toastContent);
					}
				} else if (type === 'confirmation') {
					eventCallback = cb;

					eventConfirmationInput = false;
					showEventConfirmation = true;

					eventConfirmationTitle = data.title;
					eventConfirmationMessage = data.message;
				} else if (type === 'execute') {
					eventCallback = cb;

					try {
						// Use Function constructor to evaluate code in a safer way
						const asyncFunction = new Function(`return (async () => { ${data.code} })()`);
						const result = await asyncFunction(); // Await the result of the async function

						if (cb) {
							cb(result);
						}
					} catch (error) {
						console.error('Error executing code:', error);
					}
				} else if (type === 'input') {
					eventCallback = cb;

					eventConfirmationInput = true;
					showEventConfirmation = true;

					eventConfirmationTitle = data.title;
					eventConfirmationMessage = data.message;
					eventConfirmationInputPlaceholder = data.placeholder;
					eventConfirmationInputValue = data?.value ?? '';
				} else {
					console.log('Unknown message type', data);
				}

				history.messages[event.message_id] = message;
			}
		}
	};

	const onMessageHandler = async (event: {
		origin: string;
		data: { type: string; text: string };
	}) => {
		if (event.origin !== window.origin) {
			return;
		}

		// Replace with your iframe's origin
		if (event.data.type === 'input:prompt') {
			console.debug(event.data.text);

			const inputElement = document.getElementById('chat-input');

			if (inputElement) {
				messageInput?.setText(event.data.text);
				inputElement.focus();
			}
		}

		if (event.data.type === 'action:submit') {
			console.debug(event.data.text);

			if (prompt !== '') {
				await tick();
				submitPrompt(prompt);
			}
		}

		if (event.data.type === 'input:prompt:submit') {
			console.debug(event.data.text);

			if (event.data.text !== '') {
				await tick();
				submitPrompt(event.data.text);
			}
		}
	};

	let pageSubscribe = null;
	onMount(async () => {
		loading = true;
		console.log('mounted');
		window.addEventListener('message', onMessageHandler);
		$socket?.on('chat-events', chatEventHandler);

		pageSubscribe = page.subscribe(async (p) => {
			if (p.url.pathname === '/') {
				await tick();
				initNewChat();
			}
		});

		const storageChatInput = sessionStorage.getItem(
			`chat-input${chatIdProp ? `-${chatIdProp}` : ''}`
		);

		if (!chatIdProp) {
			loading = false;
			await tick();
		}

		if (storageChatInput) {
			prompt = '';
			messageInput?.setText('');

			files = [];
			selectedToolIds = [];
			selectedFilterIds = [];
			webSearchEnabled = false;
			imageGenerationEnabled = false;
			codeInterpreterEnabled = false;

			try {
				const input = JSON.parse(storageChatInput);

				if (!$temporaryChatEnabled) {
					messageInput?.setText(input.prompt);
					files = input.files;
					selectedToolIds = input.selectedToolIds;
					selectedFilterIds = input.selectedFilterIds;
					webSearchEnabled = input.webSearchEnabled;
					imageGenerationEnabled = input.imageGenerationEnabled;
					codeInterpreterEnabled = input.codeInterpreterEnabled;
				}
			} catch (e) {}
		}

		showControls.subscribe(async (value) => {
			if (controlPane && !$mobile) {
				try {
					if (value) {
						controlPaneComponent.openPane();
					} else {
						controlPane.collapse();
					}
				} catch (e) {
					// ignore
				}
			}

			if (!value) {
				showCallOverlay.set(false);
				showOverview.set(false);
				showArtifacts.set(false);
			}
		});

		const chatInput = document.getElementById('chat-input');
		chatInput?.focus();

		chats.subscribe(() => {});
	});

	onDestroy(() => {
		pageSubscribe();
		chatIdUnsubscriber?.();
		window.removeEventListener('message', onMessageHandler);
		$socket?.off('chat-events', chatEventHandler);
	});

	// File upload functions

	const uploadGoogleDriveFile = async (fileData) => {
		console.log('Starting uploadGoogleDriveFile with:', {
			id: fileData.id,
			name: fileData.name,
			url: fileData.url,
			headers: {
				Authorization: `Bearer ${token}`
			}
		});

		// Validate input
		if (!fileData?.id || !fileData?.name || !fileData?.url || !fileData?.headers?.Authorization) {
			throw new Error('Invalid file data provided');
		}

		const tempItemId = uuidv4();
		const fileItem = {
			type: 'file',
			file: '',
			id: null,
			url: fileData.url,
			name: fileData.name,
			collection_name: '',
			status: 'uploading',
			error: '',
			itemId: tempItemId,
			size: 0
		};

		try {
			files = [...files, fileItem];
			console.log('Processing web file with URL:', fileData.url);

			// Configure fetch options with proper headers
			const fetchOptions = {
				headers: {
					Authorization: fileData.headers.Authorization,
					Accept: '*/*'
				},
				method: 'GET'
			};

			// Attempt to fetch the file
			console.log('Fetching file content from Google Drive...');
			const fileResponse = await fetch(fileData.url, fetchOptions);

			if (!fileResponse.ok) {
				const errorText = await fileResponse.text();
				throw new Error(`Failed to fetch file (${fileResponse.status}): ${errorText}`);
			}

			// Get content type from response
			const contentType = fileResponse.headers.get('content-type') || 'application/octet-stream';
			console.log('Response received with content-type:', contentType);

			// Convert response to blob
			console.log('Converting response to blob...');
			const fileBlob = await fileResponse.blob();

			if (fileBlob.size === 0) {
				throw new Error('Retrieved file is empty');
			}

			console.log('Blob created:', {
				size: fileBlob.size,
				type: fileBlob.type || contentType
			});

			// Create File object with proper MIME type
			const file = new File([fileBlob], fileData.name, {
				type: fileBlob.type || contentType
			});

			console.log('File object created:', {
				name: file.name,
				size: file.size,
				type: file.type
			});

			if (file.size === 0) {
				throw new Error('Created file is empty');
			}

			// If the file is an audio file, provide the language for STT.
			let metadata = null;
			if (
				(file.type.startsWith('audio/') || file.type.startsWith('video/')) &&
				$settings?.audio?.stt?.language
			) {
				metadata = {
					language: $settings?.audio?.stt?.language
				};
			}

			// Upload file to server
			console.log('Uploading file to server...');
			const uploadedFile = await uploadFile(localStorage.token, file, metadata);

			if (!uploadedFile) {
				throw new Error('Server returned null response for file upload');
			}

			console.log('File uploaded successfully:', uploadedFile);

			// Update file item with upload results
			fileItem.status = 'uploaded';
			fileItem.file = uploadedFile;
			fileItem.id = uploadedFile.id;
			fileItem.size = file.size;
			fileItem.collection_name = uploadedFile?.meta?.collection_name;
			fileItem.url = `${WEBUI_API_BASE_URL}/files/${uploadedFile.id}`;

			files = files;
			toast.success($i18n.t('File uploaded successfully'));
		} catch (e) {
			console.error('Error uploading file:', e);
			files = files.filter((f) => f.itemId !== tempItemId);
			toast.error(
				$i18n.t('Error uploading file: {{error}}', {
					error: e.message || 'Unknown error'
				})
			);
		}
	};

	const uploadWeb = async (url) => {
		console.log(url);

		const fileItem = {
			type: 'doc',
			name: url,
			collection_name: '',
			status: 'uploading',
			url: url,
			error: ''
		};

		try {
			files = [...files, fileItem];
			const res = await processWeb(localStorage.token, '', url);

			if (res) {
				fileItem.status = 'uploaded';
				fileItem.collection_name = res.collection_name;
				fileItem.file = {
					...res.file,
					...fileItem.file
				};

				files = files;
			}
		} catch (e) {
			// Remove the failed doc from the files array
			files = files.filter((f) => f.name !== url);
			toast.error(JSON.stringify(e));
		}
	};

	const uploadYoutubeTranscription = async (url) => {
		console.log(url);

		const fileItem = {
			type: 'doc',
			name: url,
			collection_name: '',
			status: 'uploading',
			context: 'full',
			url: url,
			error: ''
		};

		try {
			files = [...files, fileItem];
			const res = await processYoutubeVideo(localStorage.token, url);

			if (res) {
				fileItem.status = 'uploaded';
				fileItem.collection_name = res.collection_name;
				fileItem.file = {
					...res.file,
					...fileItem.file
				};
				files = files;
			}
		} catch (e) {
			// Remove the failed doc from the files array
			files = files.filter((f) => f.name !== url);
			toast.error(`${e}`);
		}
	};

	//////////////////////////
	// Web functions
	//////////////////////////

	const initNewChat = async () => {
		if ($user?.role !== 'admin' && $user?.permissions?.chat?.temporary_enforced) {
			await temporaryChatEnabled.set(true);
		}

		const availableModels = $models
			.filter((m) => !(m?.info?.meta?.hidden ?? false))
			.map((m) => m.id);

		if ($page.url.searchParams.get('models') || $page.url.searchParams.get('model')) {
			const urlModels = (
				$page.url.searchParams.get('models') ||
				$page.url.searchParams.get('model') ||
				''
			)?.split(',');

			if (urlModels.length === 1) {
				const m = $models.find((m) => m.id === urlModels[0]);
				if (!m) {
					const modelSelectorButton = document.getElementById('model-selector-0-button');
					if (modelSelectorButton) {
						modelSelectorButton.click();
						await tick();

						const modelSelectorInput = document.getElementById('model-search-input');
						if (modelSelectorInput) {
							modelSelectorInput.focus();
							modelSelectorInput.value = urlModels[0];
							modelSelectorInput.dispatchEvent(new Event('input'));
						}
					}
				} else {
					selectedModels = urlModels;
				}
			} else {
				selectedModels = urlModels;
			}

			selectedModels = selectedModels.filter((modelId) =>
				$models.map((m) => m.id).includes(modelId)
			);
		} else {
			if (sessionStorage.selectedModels) {
				selectedModels = JSON.parse(sessionStorage.selectedModels);
				sessionStorage.removeItem('selectedModels');
			} else {
				if ($settings?.models) {
					selectedModels = $settings?.models;
				} else if ($config?.default_models) {
					console.log($config?.default_models.split(',') ?? '');
					selectedModels = $config?.default_models.split(',');
				}
			}
			selectedModels = selectedModels.filter((modelId) => availableModels.includes(modelId));
		}

		if (selectedModels.length === 0 || (selectedModels.length === 1 && selectedModels[0] === '')) {
			if (availableModels.length > 0) {
				selectedModels = [availableModels?.at(0) ?? ''];
			} else {
				selectedModels = [''];
			}
		}

		await showControls.set(false);
		await showCallOverlay.set(false);
		await showOverview.set(false);
		await showArtifacts.set(false);

		if ($page.url.pathname.includes('/c/')) {
			window.history.replaceState(history.state, '', `/`);
		}

		autoScroll = true;

		resetInput();
		await chatId.set('');
		await chatTitle.set('');

		history = {
			messages: {},
			currentId: null
		};

		chatFiles = [];
		params = {};

		if ($page.url.searchParams.get('youtube')) {
			uploadYoutubeTranscription(
				`https://www.youtube.com/watch?v=${$page.url.searchParams.get('youtube')}`
			);
		}

		if ($page.url.searchParams.get('load-url')) {
			await uploadWeb($page.url.searchParams.get('load-url'));
		}

		if ($page.url.searchParams.get('web-search') === 'true') {
			webSearchEnabled = true;
		}

		if ($page.url.searchParams.get('image-generation') === 'true') {
			imageGenerationEnabled = true;
		}

		if ($page.url.searchParams.get('code-interpreter') === 'true') {
			codeInterpreterEnabled = true;
		}

		if ($page.url.searchParams.get('tools')) {
			selectedToolIds = $page.url.searchParams
				.get('tools')
				?.split(',')
				.map((id) => id.trim())
				.filter((id) => id);
		} else if ($page.url.searchParams.get('tool-ids')) {
			selectedToolIds = $page.url.searchParams
				.get('tool-ids')
				?.split(',')
				.map((id) => id.trim())
				.filter((id) => id);
		}

		if ($page.url.searchParams.get('call') === 'true') {
			showCallOverlay.set(true);
			showControls.set(true);
		}

		if ($page.url.searchParams.get('q')) {
			const q = $page.url.searchParams.get('q') ?? '';
			messageInput?.setText(q);

			if (q) {
				if (($page.url.searchParams.get('submit') ?? 'true') === 'true') {
					await tick();
					submitPrompt(q);
				}
			}
		}

		selectedModels = selectedModels.map((modelId) =>
			$models.map((m) => m.id).includes(modelId) ? modelId : ''
		);

		const userSettings = await getUserSettings(localStorage.token);

		if (userSettings) {
			settings.set(userSettings.ui);
		} else {
			settings.set(JSON.parse(localStorage.getItem('settings') ?? '{}'));
		}

		const chatInput = document.getElementById('chat-input');
		setTimeout(() => chatInput?.focus(), 0);
	};

	const loadChat = async () => {
		chatId.set(chatIdProp);

		if ($temporaryChatEnabled) {
			temporaryChatEnabled.set(false);
		}

		chat = await getChatById(localStorage.token, $chatId).catch(async (error) => {
			await goto('/');
			return null;
		});

		if (chat) {
			tags = await getTagsById(localStorage.token, $chatId).catch(async (error) => {
				return [];
			});

			const chatContent = chat.chat;

			if (chatContent) {
				console.log(chatContent);

				selectedModels =
					(chatContent?.models ?? undefined) !== undefined
						? chatContent.models
						: [chatContent.models ?? ''];

				if (!($user?.role === 'admin' || ($user?.permissions?.chat?.multiple_models ?? true))) {
					selectedModels = selectedModels.length > 0 ? [selectedModels[0]] : [''];
				}

				oldSelectedModelIds = selectedModels;

				history =
					(chatContent?.history ?? undefined) !== undefined
						? chatContent.history
						: convertMessagesToHistory(chatContent.messages);

				chatTitle.set(chatContent.title);

				const userSettings = await getUserSettings(localStorage.token);

				if (userSettings) {
					await settings.set(userSettings.ui);
				} else {
					await settings.set(JSON.parse(localStorage.getItem('settings') ?? '{}'));
				}

				params = chatContent?.params ?? {};
				chatFiles = chatContent?.files ?? [];

				autoScroll = true;
				await tick();

				if (history.currentId) {
					for (const message of Object.values(history.messages)) {
						if (message.role === 'assistant') {
							message.done = true;
						}
					}
				}

				const taskRes = await getTaskIdsByChatId(localStorage.token, $chatId).catch((error) => {
					return null;
				});

				if (taskRes) {
					taskIds = taskRes.task_ids;
				}

				await tick();

				return true;
			} else {
				return null;
			}
		}
	};

	const scrollToBottom = async (behavior = 'auto') => {
		await tick();
		if (messagesContainerElement) {
			messagesContainerElement.scrollTo({
				top: messagesContainerElement.scrollHeight,
				behavior
			});
		}
	};
	const chatCompletedHandler = async (chatId, modelId, responseMessageId, messages) => {
		const res = await chatCompleted(localStorage.token, {
			model: modelId,
			messages: messages.map((m) => ({
				id: m.id,
				role: m.role,
				content: m.content,
				info: m.info ? m.info : undefined,
				timestamp: m.timestamp,
				...(m.usage ? { usage: m.usage } : {}),
				...(m.sources ? { sources: m.sources } : {})
			})),
			filter_ids: selectedFilterIds.length > 0 ? selectedFilterIds : undefined,
			model_item: $models.find((m) => m.id === modelId),
			chat_id: chatId,
			session_id: $socket?.id,
			id: responseMessageId
		}).catch((error) => {
			toast.error(`${error}`);
			messages.at(-1).error = { content: error };

			return null;
		});

		if (res !== null && res.messages) {
			// Update chat history with the new messages
			for (const message of res.messages) {
				if (message?.id) {
					// Add null check for message and message.id
					history.messages[message.id] = {
						...history.messages[message.id],
						...(history.messages[message.id].content !== message.content
							? { originalContent: history.messages[message.id].content }
							: {}),
						...message
					};
				}
			}
		}

		await tick();

		if ($chatId == chatId) {
			if (!$temporaryChatEnabled) {
				chat = await updateChatById(localStorage.token, chatId, {
					models: selectedModels,
					messages: messages,
					history: history,
					params: params,
					files: chatFiles
				});

				currentChatPage.set(1);
				await chats.set(await getChatList(localStorage.token, $currentChatPage));
			}
		}

		taskIds = null;
	};

	const chatActionHandler = async (chatId, actionId, modelId, responseMessageId, event = null) => {
		const messages = createMessagesList(history, responseMessageId);

		const res = await chatAction(localStorage.token, actionId, {
			model: modelId,
			messages: messages.map((m) => ({
				id: m.id,
				role: m.role,
				content: m.content,
				info: m.info ? m.info : undefined,
				timestamp: m.timestamp,
				...(m.sources ? { sources: m.sources } : {})
			})),
			...(event ? { event: event } : {}),
			model_item: $models.find((m) => m.id === modelId),
			chat_id: chatId,
			session_id: $socket?.id,
			id: responseMessageId
		}).catch((error) => {
			toast.error(`${error}`);
			messages.at(-1).error = { content: error };
			return null;
		});

		if (res !== null && res.messages) {
			// Update chat history with the new messages
			for (const message of res.messages) {
				history.messages[message.id] = {
					...history.messages[message.id],
					...(history.messages[message.id].content !== message.content
						? { originalContent: history.messages[message.id].content }
						: {}),
					...message
				};
			}
		}

		if ($chatId == chatId) {
			if (!$temporaryChatEnabled) {
				chat = await updateChatById(localStorage.token, chatId, {
					models: selectedModels,
					messages: messages,
					history: history,
					params: params,
					files: chatFiles
				});

				currentChatPage.set(1);
				await chats.set(await getChatList(localStorage.token, $currentChatPage));
			}
		}
	};

	const getChatEventEmitter = async (modelId: string, chatId: string = '') => {
		return setInterval(() => {
			$socket?.emit('usage', {
				action: 'chat',
				model: modelId,
				chat_id: chatId
			});
		}, 1000);
	};

	const createMessagePair = async (userPrompt) => {
		messageInput?.setText('');
		if (selectedModels.length === 0) {
			toast.error($i18n.t('Model not selected'));
		} else {
			const modelId = selectedModels[0];
			const model = $models.filter((m) => m.id === modelId).at(0);

			const messages = createMessagesList(history, history.currentId);
			const parentMessage = messages.length !== 0 ? messages.at(-1) : null;

			const userMessageId = uuidv4();
			const responseMessageId = uuidv4();

			const userMessage = {
				id: userMessageId,
				parentId: parentMessage ? parentMessage.id : null,
				childrenIds: [responseMessageId],
				role: 'user',
				content: userPrompt ? userPrompt : `[PROMPT] ${userMessageId}`,
				timestamp: Math.floor(Date.now() / 1000)
			};

			const responseMessage = {
				id: responseMessageId,
				parentId: userMessageId,
				childrenIds: [],
				role: 'assistant',
				content: `[RESPONSE] ${responseMessageId}`,
				done: true,

				model: modelId,
				modelName: model.name ?? model.id,
				modelIdx: 0,
				timestamp: Math.floor(Date.now() / 1000)
			};

			if (parentMessage) {
				parentMessage.childrenIds.push(userMessageId);
				history.messages[parentMessage.id] = parentMessage;
			}
			history.messages[userMessageId] = userMessage;
			history.messages[responseMessageId] = responseMessage;

			history.currentId = responseMessageId;

			await tick();

			if (autoScroll) {
				scrollToBottom();
			}

			if (messages.length === 0) {
				await initChatHandler(history);
			} else {
				await saveChatHandler($chatId, history);
			}
		}
	};

	const addMessages = async ({ modelId, parentId, messages }) => {
		const model = $models.filter((m) => m.id === modelId).at(0);

		let parentMessage = history.messages[parentId];
		let currentParentId = parentMessage ? parentMessage.id : null;
		for (const message of messages) {
			let messageId = uuidv4();

			if (message.role === 'user') {
				const userMessage = {
					id: messageId,
					parentId: currentParentId,
					childrenIds: [],
					timestamp: Math.floor(Date.now() / 1000),
					...message
				};

				if (parentMessage) {
					parentMessage.childrenIds.push(messageId);
					history.messages[parentMessage.id] = parentMessage;
				}

				history.messages[messageId] = userMessage;
				parentMessage = userMessage;
				currentParentId = messageId;
			} else {
				const responseMessage = {
					id: messageId,
					parentId: currentParentId,
					childrenIds: [],
					done: true,
					model: model.id,
					modelName: model.name ?? model.id,
					modelIdx: 0,
					timestamp: Math.floor(Date.now() / 1000),
					...message
				};

				if (parentMessage) {
					parentMessage.childrenIds.push(messageId);
					history.messages[parentMessage.id] = parentMessage;
				}

				history.messages[messageId] = responseMessage;
				parentMessage = responseMessage;
				currentParentId = messageId;
			}
		}

		history.currentId = currentParentId;
		await tick();

		if (autoScroll) {
			scrollToBottom();
		}

		if (messages.length === 0) {
			await initChatHandler(history);
		} else {
			await saveChatHandler($chatId, history);
		}
	};

	const chatCompletionEventHandler = async (data, message, chatId) => {
		const { id, done, choices, content, sources, selected_model_id, error, usage } = data;

		if (error) {
			await handleOpenAIError(error, message);
		}

		if (sources && !message?.sources) {
			message.sources = sources;
		}

		if (choices) {
			if (choices[0]?.message?.content) {
				// Non-stream response
				message.content += choices[0]?.message?.content;
			} else {
				// Stream response
				let value = choices[0]?.delta?.content ?? '';
				if (message.content == '' && value == '\n') {
					console.log('Empty response');
				} else {
					message.content += value;

					if (navigator.vibrate && ($settings?.hapticFeedback ?? false)) {
						navigator.vibrate(5);
					}

					// Emit chat event for TTS
					const messageContentParts = getMessageContentParts(
						removeAllDetails(message.content),
						$config?.audio?.tts?.split_on ?? 'punctuation'
					);
					messageContentParts.pop();

					// dispatch only last sentence and make sure it hasn't been dispatched before
					if (
						messageContentParts.length > 0 &&
						messageContentParts[messageContentParts.length - 1] !== message.lastSentence
					) {
						message.lastSentence = messageContentParts[messageContentParts.length - 1];
						eventTarget.dispatchEvent(
							new CustomEvent('chat', {
								detail: {
									id: message.id,
									content: messageContentParts[messageContentParts.length - 1]
								}
							})
						);
					}
				}
			}
		}

		if (content) {
			// REALTIME_CHAT_SAVE is disabled
			message.content = content;

			if (navigator.vibrate && ($settings?.hapticFeedback ?? false)) {
				navigator.vibrate(5);
			}

			// Emit chat event for TTS
			const messageContentParts = getMessageContentParts(
				removeAllDetails(message.content),
				$config?.audio?.tts?.split_on ?? 'punctuation'
			);
			messageContentParts.pop();

			// dispatch only last sentence and make sure it hasn't been dispatched before
			if (
				messageContentParts.length > 0 &&
				messageContentParts[messageContentParts.length - 1] !== message.lastSentence
			) {
				message.lastSentence = messageContentParts[messageContentParts.length - 1];
				eventTarget.dispatchEvent(
					new CustomEvent('chat', {
						detail: {
							id: message.id,
							content: messageContentParts[messageContentParts.length - 1]
						}
					})
				);
			}
		}

		if (selected_model_id) {
			message.selectedModelId = selected_model_id;
			message.arena = true;
		}

		if (usage) {
			message.usage = usage;
		}

		history.messages[message.id] = message;

		if (done) {
			message.done = true;

			if ($settings.responseAutoCopy) {
				copyToClipboard(message.content);
			}

			if ($settings.responseAutoPlayback && !$showCallOverlay) {
				await tick();
				document.getElementById(`speak-button-${message.id}`)?.click();
			}

			// Emit chat event for TTS
			let lastMessageContentPart =
				getMessageContentParts(
					removeAllDetails(message.content),
					$config?.audio?.tts?.split_on ?? 'punctuation'
				)?.at(-1) ?? '';
			if (lastMessageContentPart) {
				eventTarget.dispatchEvent(
					new CustomEvent('chat', {
						detail: { id: message.id, content: lastMessageContentPart }
					})
				);
			}
			eventTarget.dispatchEvent(
				new CustomEvent('chat:finish', {
					detail: {
						id: message.id,
						content: message.content
					}
				})
			);

			history.messages[message.id] = message;

			await tick();
			if (autoScroll) {
				scrollToBottom();
			}

			await chatCompletedHandler(
				chatId,
				message.model,
				message.id,
				createMessagesList(history, message.id)
			);
		}

		console.log(data);
		await tick();

		if (autoScroll) {
			scrollToBottom();
		}
	};

	//////////////////////////
	// Chat functions
	//////////////////////////

	const submitPrompt = async (userPrompt, { _raw = false } = {}) => {
		console.log('submitPrompt', userPrompt, $chatId);

		const messages = createMessagesList(history, history.currentId);
		const _selectedModels = selectedModels.map((modelId) =>
			$models.map((m) => m.id).includes(modelId) ? modelId : ''
		);
		if (JSON.stringify(selectedModels) !== JSON.stringify(_selectedModels)) {
			selectedModels = _selectedModels;
		}

		if (userPrompt === '' && files.length === 0) {
			toast.error($i18n.t('Please enter a prompt'));
			return;
		}
		if (selectedModels.includes('')) {
			toast.error($i18n.t('Model not selected'));
			return;
		}

		if (messages.length != 0 && messages.at(-1).done != true) {
			// Response not done
			return;
		}
		if (messages.length != 0 && messages.at(-1).error && !messages.at(-1).content) {
			// Error in response
			toast.error($i18n.t(`Oops! There was an error in the previous response.`));
			return;
		}
		if (
			files.length > 0 &&
			files.filter((file) => file.type !== 'image' && file.status === 'uploading').length > 0
		) {
			toast.error(
				$i18n.t(`Oops! There are files still uploading. Please wait for the upload to complete.`)
			);
			return;
		}
		if (
			($config?.file?.max_count ?? null) !== null &&
			files.length + chatFiles.length > $config?.file?.max_count
		) {
			toast.error(
				$i18n.t(`You can only chat with a maximum of {{maxCount}} file(s) at a time.`, {
					maxCount: $config?.file?.max_count
				})
			);
			return;
		}

		messageInput?.setText('');

		// Reset chat input textarea
		if (!($settings?.richTextInput ?? true)) {
			const chatInputElement = document.getElementById('chat-input');

			if (chatInputElement) {
				await tick();
				chatInputElement.style.height = '';
			}
		}

		const _files = JSON.parse(JSON.stringify(files));
		chatFiles.push(..._files.filter((item) => ['doc', 'file', 'collection'].includes(item.type)));
		chatFiles = chatFiles.filter(
			// Remove duplicates
			(item, index, array) =>
				array.findIndex((i) => JSON.stringify(i) === JSON.stringify(item)) === index
		);

		files = [];
		messageInput?.setText('');

		// Create user message
		let userMessageId = uuidv4();
		let userMessage = {
			id: userMessageId,
			parentId: messages.length !== 0 ? messages.at(-1).id : null,
			childrenIds: [],
			role: 'user',
			content: userPrompt,
			files: _files.length > 0 ? _files : undefined,
			timestamp: Math.floor(Date.now() / 1000), // Unix epoch
			models: selectedModels
		};

		// Add message to history and Set currentId to messageId
		history.messages[userMessageId] = userMessage;
		history.currentId = userMessageId;

		// Append messageId to childrenIds of parent message
		if (messages.length !== 0) {
			history.messages[messages.at(-1).id].childrenIds.push(userMessageId);
		}

		// focus on chat input
		const chatInput = document.getElementById('chat-input');
		chatInput?.focus();

		saveSessionSelectedModels();

		await sendMessage(history, userMessageId, { newChat: true });
	};

	const sendMessage = async (
		_history,
		parentId: string,
		{
			messages = null,
			modelId = null,
			modelIdx = null,
			newChat = false
		}: {
			messages?: any[] | null;
			modelId?: string | null;
			modelIdx?: number | null;
			newChat?: boolean;
		} = {}
	) => {
		if (autoScroll) {
			scrollToBottom();
		}

		let _chatId = JSON.parse(JSON.stringify($chatId));
		_history = JSON.parse(JSON.stringify(_history));

		const responseMessageIds: Record<PropertyKey, string> = {};
		// If modelId is provided, use it, else use selected model
		let selectedModelIds = modelId
			? [modelId]
			: atSelectedModel !== undefined
				? [atSelectedModel.id]
				: selectedModels;

		// Create response messages for each selected model
		for (const [_modelIdx, modelId] of selectedModelIds.entries()) {
			const model = $models.filter((m) => m.id === modelId).at(0);

			if (model) {
				let responseMessageId = uuidv4();
				let responseMessage = {
					parentId: parentId,
					id: responseMessageId,
					childrenIds: [],
					role: 'assistant',
					content: '',
					model: model.id,
					modelName: model.name ?? model.id,
					modelIdx: modelIdx ? modelIdx : _modelIdx,
					timestamp: Math.floor(Date.now() / 1000) // Unix epoch
				};

				// Add message to history and Set currentId to messageId
				history.messages[responseMessageId] = responseMessage;
				history.currentId = responseMessageId;

				// Append messageId to childrenIds of parent message
				if (parentId !== null && history.messages[parentId]) {
					// Add null check before accessing childrenIds
					history.messages[parentId].childrenIds = [
						...history.messages[parentId].childrenIds,
						responseMessageId
					];
				}

				responseMessageIds[`${modelId}-${modelIdx ? modelIdx : _modelIdx}`] = responseMessageId;
			}
		}
		history = history;

		// Create new chat if newChat is true and first user message
		if (newChat && _history.messages[_history.currentId].parentId === null) {
			_chatId = await initChatHandler(_history);
		}

		await tick();

		_history = JSON.parse(JSON.stringify(history));
		// Save chat after all messages have been created
		await saveChatHandler(_chatId, _history);

		await Promise.all(
			selectedModelIds.map(async (modelId, _modelIdx) => {
				console.log('modelId', modelId);
				const model = $models.filter((m) => m.id === modelId).at(0);

				if (model) {
					// If there are image files, check if model is vision capable
					const hasImages = createMessagesList(_history, parentId).some((message) =>
						message.files?.some((file) => file.type === 'image')
					);

					if (hasImages && !(model.info?.meta?.capabilities?.vision ?? true)) {
						toast.error(
							$i18n.t('Model {{modelName}} is not vision capable', {
								modelName: model.name ?? model.id
							})
						);
					}

					let responseMessageId =
						responseMessageIds[`${modelId}-${modelIdx ? modelIdx : _modelIdx}`];
					const chatEventEmitter = await getChatEventEmitter(model.id, _chatId);

					scrollToBottom();
					await sendMessageSocket(
						model,
						messages && messages.length > 0
							? messages
							: createMessagesList(_history, responseMessageId),
						_history,
						responseMessageId,
						_chatId
					);

					if (chatEventEmitter) clearInterval(chatEventEmitter);
				} else {
					toast.error($i18n.t(`Model {{modelId}} not found`, { modelId }));
				}
			})
		);

		currentChatPage.set(1);
		chats.set(await getChatList(localStorage.token, $currentChatPage));
	};

	const sendMessageSocket = async (model, _messages, _history, responseMessageId, _chatId) => {
		const responseMessage = _history.messages[responseMessageId];
		const userMessage = _history.messages[responseMessage.parentId];

		const chatMessageFiles = _messages
			.filter((message) => message.files)
			.flatMap((message) => message.files);

		// Filter chatFiles to only include files that are in the chatMessageFiles
		chatFiles = chatFiles.filter((item) => {
			const fileExists = chatMessageFiles.some((messageFile) => messageFile.id === item.id);
			return fileExists;
		});

		let files = JSON.parse(JSON.stringify(chatFiles));
		files.push(
			...(userMessage?.files ?? []).filter((item) =>
				['doc', 'text', 'file', 'note', 'collection'].includes(item.type)
			)
		);
		// Remove duplicates
		files = files.filter(
			(item, index, array) =>
				array.findIndex((i) => JSON.stringify(i) === JSON.stringify(item)) === index
		);

		scrollToBottom();
		eventTarget.dispatchEvent(
			new CustomEvent('chat:start', {
				detail: {
					id: responseMessageId
				}
			})
		);
		await tick();

		const stream =
			model?.info?.params?.stream_response ??
			$settings?.params?.stream_response ??
			params?.stream_response ??
			true;

		let messages = [
			params?.system || $settings.system
				? {
						role: 'system',
						content: `${promptTemplate(
							params?.system ?? $settings?.system ?? '',
							$user?.name,
							$settings?.userLocation
								? await getAndUpdateUserLocation(localStorage.token).catch((err) => {
										console.error(err);
										return undefined;
									})
								: undefined
						)}`
					}
				: undefined,
			..._messages.map((message) => ({
				...message,
				content: processDetails(message.content)
			}))
		].filter((message) => message);

		messages = messages
			.map((message, idx, arr) => ({
				role: message.role,
				...((message.files?.filter((file) => file.type === 'image').length > 0 ?? false) &&
				message.role === 'user'
					? {
							content: [
								{
									type: 'text',
									text: message?.merged?.content ?? message.content
								},
								...message.files
									.filter((file) => file.type === 'image')
									.map((file) => ({
										type: 'image_url',
										image_url: {
											url: file.url
										}
									}))
							]
						}
					: {
							content: message?.merged?.content ?? message.content
						})
			}))
			.filter((message) => message?.role === 'user' || message?.content?.trim());

		// Extract agent ID from the model
		const { extractAgentIdFromModel } = await import('$lib/utils/agent-connections');
		const agentId = extractAgentIdFromModel(model);

		const res = await generateOpenAIChatCompletion(
			localStorage.token,
			{
				stream: stream,
				model: model.id,
				messages: messages,
				params: {
					...$settings?.params,
					...params,
					stop:
						(params?.stop ?? $settings?.params?.stop ?? undefined)
							? (params?.stop.split(',').map((token) => token.trim()) ?? $settings.params.stop).map(
									(str) => decodeURIComponent(JSON.parse('"' + str.replace(/\"/g, '\\"') + '"'))
								)
							: undefined
				},

				files: (files?.length ?? 0) > 0 ? files : undefined,

				filter_ids: selectedFilterIds.length > 0 ? selectedFilterIds : undefined,
				tool_ids: selectedToolIds.length > 0 ? selectedToolIds : undefined,
				tool_servers: $toolServers,

				features: {
					image_generation:
						$config?.features?.enable_image_generation &&
						($user?.role === 'admin' || $user?.permissions?.features?.image_generation)
							? imageGenerationEnabled
							: false,
					code_interpreter:
						$config?.features?.enable_code_interpreter &&
						($user?.role === 'admin' || $user?.permissions?.features?.code_interpreter)
							? codeInterpreterEnabled
							: false,
					web_search:
						$config?.features?.enable_web_search &&
						($user?.role === 'admin' || $user?.permissions?.features?.web_search)
							? webSearchEnabled || ($settings?.webSearch ?? false) === 'always'
							: false,
					memory: $settings?.memory ?? false
				},
				variables: {
					...getPromptVariables(
						$user?.name,
						$settings?.userLocation
							? await getAndUpdateUserLocation(localStorage.token).catch((err) => {
									console.error(err);
									return undefined;
								})
							: undefined
					)
				},
				model_item: $models.find((m) => m.id === model.id),

				session_id: $socket?.id,
				chat_id: $chatId,
				id: responseMessageId,

				background_tasks: {
					...(!$temporaryChatEnabled &&
					(messages.length == 1 ||
						(messages.length == 2 &&
							messages.at(0)?.role === 'system' &&
							messages.at(1)?.role === 'user')) &&
					(selectedModels[0] === model.id || atSelectedModel !== undefined)
						? {
								title_generation: $settings?.title?.auto ?? true,
								tags_generation: $settings?.autoTags ?? true
							}
						: {}),
					follow_up_generation: $settings?.autoFollowUps ?? true
				},

				...(stream && (model.info?.meta?.capabilities?.usage ?? false)
					? {
							stream_options: {
								include_usage: true
							}
						}
					: {})
			},
<<<<<<< HEAD
			`${WEBUI_BASE_URL}/api`,
			agentId
		).catch((error) => {
=======
			`${WEBUI_BASE_URL}/api`
		).catch(async (error) => {
>>>>>>> 3f35ba27
			toast.error(`${error}`);

			responseMessage.error = {
				content: error
			};
			responseMessage.done = true;

			history.messages[responseMessageId] = responseMessage;
			history.currentId = responseMessageId;

			return null;
		});

		if (res) {
			if (res.error) {
				await handleOpenAIError(res.error, responseMessage);
			} else {
				if (taskIds) {
					taskIds.push(res.task_id);
				} else {
					taskIds = [res.task_id];
				}
			}
		}

		await tick();
		scrollToBottom();
	};

	const handleOpenAIError = async (error, responseMessage) => {
		let errorMessage = '';
		let innerError;

		if (error) {
			innerError = error;
		}

		console.error(innerError);
		if ('detail' in innerError) {
			// FastAPI error
			toast.error(innerError.detail);
			errorMessage = innerError.detail;
		} else if ('error' in innerError) {
			// OpenAI error
			if ('message' in innerError.error) {
				toast.error(innerError.error.message);
				errorMessage = innerError.error.message;
			} else {
				toast.error(innerError.error);
				errorMessage = innerError.error;
			}
		} else if ('message' in innerError) {
			// OpenAI error
			toast.error(innerError.message);
			errorMessage = innerError.message;
		}

		responseMessage.error = {
			content: $i18n.t(`Uh-oh! There was an issue with the response.`) + '\n' + errorMessage
		};
		responseMessage.done = true;

		if (responseMessage.statusHistory) {
			responseMessage.statusHistory = responseMessage.statusHistory.filter(
				(status) => status.action !== 'knowledge_search'
			);
		}

		history.messages[responseMessage.id] = responseMessage;
	};

	const stopResponse = async () => {
		if (taskIds) {
			for (const taskId of taskIds) {
				const res = await stopTask(localStorage.token, taskId).catch((error) => {
					toast.error(`${error}`);
					return null;
				});
			}

			taskIds = null;

			const responseMessage = history.messages[history.currentId];
			// Set all response messages to done
			for (const messageId of history.messages[responseMessage.parentId].childrenIds) {
				history.messages[messageId].done = true;
			}

			history.messages[history.currentId] = responseMessage;

			if (autoScroll) {
				scrollToBottom();
			}
		}

		if (generating) {
			generating = false;
			generationController?.abort();
			generationController = null;
		}
	};

	const submitMessage = async (parentId, prompt) => {
		let userPrompt = prompt;
		let userMessageId = uuidv4();

		let userMessage = {
			id: userMessageId,
			parentId: parentId,
			childrenIds: [],
			role: 'user',
			content: userPrompt,
			models: selectedModels,
			timestamp: Math.floor(Date.now() / 1000) // Unix epoch
		};

		if (parentId !== null) {
			history.messages[parentId].childrenIds = [
				...history.messages[parentId].childrenIds,
				userMessageId
			];
		}

		history.messages[userMessageId] = userMessage;
		history.currentId = userMessageId;

		await tick();

		if (autoScroll) {
			scrollToBottom();
		}

		await sendMessage(history, userMessageId);
	};

	const regenerateResponse = async (message, suggestionPrompt = null) => {
		console.log('regenerateResponse');

		if (history.currentId) {
			let userMessage = history.messages[message.parentId];

			if (autoScroll) {
				scrollToBottom();
			}

			await sendMessage(history, userMessage.id, {
				...(suggestionPrompt
					? {
							messages: [
								...createMessagesList(history, message.id),
								{
									role: 'user',
									content: suggestionPrompt
								}
							]
						}
					: {}),
				...((userMessage?.models ?? [...selectedModels]).length > 1
					? {
							// If multiple models are selected, use the model from the message
							modelId: message.model,
							modelIdx: message.modelIdx
						}
					: {})
			});
		}
	};

	const continueResponse = async () => {
		console.log('continueResponse');
		const _chatId = JSON.parse(JSON.stringify($chatId));

		if (history.currentId && history.messages[history.currentId].done == true) {
			const responseMessage = history.messages[history.currentId];
			responseMessage.done = false;
			await tick();

			const model = $models
				.filter((m) => m.id === (responseMessage?.selectedModelId ?? responseMessage.model))
				.at(0);

			if (model) {
				await sendMessageSocket(
					model,
					createMessagesList(history, responseMessage.id),
					history,
					responseMessage.id,
					_chatId
				);
			}
		}
	};

	const mergeResponses = async (messageId, responses, _chatId) => {
		console.log('mergeResponses', messageId, responses);
		const message = history.messages[messageId];
		const mergedResponse = {
			status: true,
			content: ''
		};
		message.merged = mergedResponse;
		history.messages[messageId] = message;

		try {
			generating = true;
			const [res, controller] = await generateMoACompletion(
				localStorage.token,
				message.model,
				history.messages[message.parentId].content,
				responses
			);

			if (res && res.ok && res.body && generating) {
				generationController = controller;
				const textStream = await createOpenAITextStream(res.body, $settings.splitLargeChunks);
				for await (const update of textStream) {
					const { value, done, sources, error, usage } = update;
					if (error || done) {
						generating = false;
						generationController = null;
						break;
					}

					if (mergedResponse.content == '' && value == '\n') {
						continue;
					} else {
						mergedResponse.content += value;
						history.messages[messageId] = message;
					}

					if (autoScroll) {
						scrollToBottom();
					}
				}

				await saveChatHandler(_chatId, history);
			} else {
				console.error(res);
			}
		} catch (e) {
			console.error(e);
		}
	};

	const initChatHandler = async (history) => {
		let _chatId = $chatId;

		if (!$temporaryChatEnabled) {
			chat = await createNewChat(
				localStorage.token,
				{
					id: _chatId,
					title: $i18n.t('New Chat'),
					models: selectedModels,
					system: $settings.system ?? undefined,
					params: params,
					history: history,
					messages: createMessagesList(history, history.currentId),
					tags: [],
					timestamp: Date.now()
				},
				$selectedFolder?.id
			);

			_chatId = chat.id;
			await chatId.set(_chatId);

			window.history.replaceState(history.state, '', `/c/${_chatId}`);

			await tick();

			await chats.set(await getChatList(localStorage.token, $currentChatPage));
			currentChatPage.set(1);

			selectedFolder.set(null);
		} else {
			_chatId = 'local';
			await chatId.set('local');
		}
		await tick();

		return _chatId;
	};

	const saveChatHandler = async (_chatId, history) => {
		if ($chatId == _chatId) {
			if (!$temporaryChatEnabled) {
				chat = await updateChatById(localStorage.token, _chatId, {
					models: selectedModels,
					history: history,
					messages: createMessagesList(history, history.currentId),
					params: params,
					files: chatFiles
				});
				currentChatPage.set(1);
				await chats.set(await getChatList(localStorage.token, $currentChatPage));
			}
		}
	};

	const MAX_DRAFT_LENGTH = 5000;
	let saveDraftTimeout = null;

	const saveDraft = async (draft, chatId = null) => {
		if (saveDraftTimeout) {
			clearTimeout(saveDraftTimeout);
		}

		if (draft.prompt !== null && draft.prompt.length < MAX_DRAFT_LENGTH) {
			saveDraftTimeout = setTimeout(async () => {
				await sessionStorage.setItem(
					`chat-input${chatId ? `-${chatId}` : ''}`,
					JSON.stringify(draft)
				);
			}, 500);
		} else {
			sessionStorage.removeItem(`chat-input${chatId ? `-${chatId}` : ''}`);
		}
	};

	const clearDraft = async (chatId = null) => {
		if (saveDraftTimeout) {
			clearTimeout(saveDraftTimeout);
		}
		await sessionStorage.removeItem(`chat-input${chatId ? `-${chatId}` : ''}`);
	};
</script>

<svelte:head>
	<title>
		{$chatTitle
			? `${$chatTitle.length > 30 ? `${$chatTitle.slice(0, 30)}...` : $chatTitle} • ${$WEBUI_NAME}`
			: `${$WEBUI_NAME}`}
	</title>
</svelte:head>

<audio id="audioElement" src="" style="display: none;" />

<EventConfirmDialog
	bind:show={showEventConfirmation}
	title={eventConfirmationTitle}
	message={eventConfirmationMessage}
	input={eventConfirmationInput}
	inputPlaceholder={eventConfirmationInputPlaceholder}
	inputValue={eventConfirmationInputValue}
	on:confirm={(e) => {
		if (e.detail) {
			eventCallback(e.detail);
		} else {
			eventCallback(true);
		}
	}}
	on:cancel={() => {
		eventCallback(false);
	}}
/>

<div
	class="h-screen max-h-[100dvh] transition-width duration-200 ease-in-out {$showSidebar
		? '  md:max-w-[calc(100%-260px)]'
		: ' '} w-full max-w-full flex flex-col"
	id="chat-container"
>
	{#if !loading}
		<div in:fade={{ duration: 50 }} class="w-full h-full flex flex-col">
			{#if $settings?.backgroundImageUrl ?? $config?.license_metadata?.background_image_url ?? null}
				<div
					class="absolute {$showSidebar
						? 'md:max-w-[calc(100%-260px)] md:translate-x-[260px]'
						: ''} top-0 left-0 w-full h-full bg-cover bg-center bg-no-repeat"
					style="background-image: url({$settings?.backgroundImageUrl ??
						$config?.license_metadata?.background_image_url})  "
				/>

				<div
					class="absolute top-0 left-0 w-full h-full bg-linear-to-t from-white to-white/85 dark:from-gray-900 dark:to-gray-900/90 z-0"
				/>
			{/if}

			<PaneGroup direction="horizontal" class="w-full h-full">
				<Pane defaultSize={50} class="h-full flex relative max-w-full flex-col">
					<Navbar
						bind:this={navbarElement}
						chat={{
							id: $chatId,
							chat: {
								title: $chatTitle,
								models: selectedModels,
								system: $settings.system ?? undefined,
								params: params,
								history: history,
								timestamp: Date.now()
							}
						}}
						{history}
						title={$chatTitle}
						bind:selectedModels
						shareEnabled={!!history.currentId}
						{initNewChat}
						showBanners={!showCommands}
					/>

					<div class="flex flex-col flex-auto z-10 w-full @container overflow-auto">
						{#if ($settings?.landingPageMode === 'chat' && !$selectedFolder) || createMessagesList(history, history.currentId).length > 0}
							<div
								class=" pb-2.5 flex flex-col justify-between w-full flex-auto overflow-auto h-0 max-w-full z-10 scrollbar-hidden"
								id="messages-container"
								bind:this={messagesContainerElement}
								on:scroll={(e) => {
									autoScroll =
										messagesContainerElement.scrollHeight - messagesContainerElement.scrollTop <=
										messagesContainerElement.clientHeight + 5;
								}}
							>
								<div class=" h-full w-full flex flex-col">
									<Messages
										chatId={$chatId}
										bind:history
										bind:autoScroll
										bind:prompt
										setInputText={(text) => {
											messageInput?.setText(text);
										}}
										{selectedModels}
										{atSelectedModel}
										{sendMessage}
										{showMessage}
										{submitMessage}
										{continueResponse}
										{regenerateResponse}
										{mergeResponses}
										{chatActionHandler}
										{addMessages}
										topPadding={true}
										bottomPadding={files.length > 0}
										{onSelect}
									/>
								</div>
							</div>

							<div class=" pb-2">
								<MessageInput
									bind:this={messageInput}
									{history}
									{taskIds}
									{selectedModels}
									bind:files
									bind:prompt
									bind:autoScroll
									bind:selectedToolIds
									bind:selectedFilterIds
									bind:imageGenerationEnabled
									bind:codeInterpreterEnabled
									bind:webSearchEnabled
									bind:atSelectedModel
									bind:showCommands
									toolServers={$toolServers}
									{generating}
									{stopResponse}
									{createMessagePair}
									onChange={(data) => {
										if (!$temporaryChatEnabled) {
											saveDraft(data, $chatId);
										}
									}}
									on:upload={async (e) => {
										const { type, data } = e.detail;

										if (type === 'web') {
											await uploadWeb(data);
										} else if (type === 'youtube') {
											await uploadYoutubeTranscription(data);
										} else if (type === 'google-drive') {
											await uploadGoogleDriveFile(data);
										}
									}}
									on:submit={async (e) => {
										clearDraft();
										if (e.detail || files.length > 0) {
											await tick();
											submitPrompt(
												($settings?.richTextInput ?? true)
													? e.detail.replaceAll('\n\n', '\n')
													: e.detail
											);
										}
									}}
								/>

								<div
									class="absolute bottom-1 text-xs text-gray-500 text-center line-clamp-1 right-0 left-0"
								>
									<!-- {$i18n.t('LLMs can make mistakes. Verify important information.')} -->
								</div>
							</div>
						{:else}
							<div class="flex items-center h-full">
								<Placeholder
									{history}
									{selectedModels}
									bind:messageInput
									bind:files
									bind:prompt
									bind:autoScroll
									bind:selectedToolIds
									bind:selectedFilterIds
									bind:imageGenerationEnabled
									bind:codeInterpreterEnabled
									bind:webSearchEnabled
									bind:atSelectedModel
									bind:showCommands
									toolServers={$toolServers}
									{stopResponse}
									{createMessagePair}
									{onSelect}
									onChange={(data) => {
										if (!$temporaryChatEnabled) {
											saveDraft(data);
										}
									}}
									on:upload={async (e) => {
										const { type, data } = e.detail;

										if (type === 'web') {
											await uploadWeb(data);
										} else if (type === 'youtube') {
											await uploadYoutubeTranscription(data);
										}
									}}
									on:submit={async (e) => {
										clearDraft();
										if (e.detail || files.length > 0) {
											await tick();
											submitPrompt(
												($settings?.richTextInput ?? true)
													? e.detail.replaceAll('\n\n', '\n')
													: e.detail
											);
										}
									}}
								/>
							</div>
						{/if}
					</div>
				</Pane>

				<ChatControls
					bind:this={controlPaneComponent}
					bind:history
					bind:chatFiles
					bind:params
					bind:files
					bind:pane={controlPane}
					chatId={$chatId}
					modelId={selectedModelIds?.at(0) ?? null}
					models={selectedModelIds.reduce((a, e, i, arr) => {
						const model = $models.find((m) => m.id === e);
						if (model) {
							return [...a, model];
						}
						return a;
					}, [])}
					{submitPrompt}
					{stopResponse}
					{showMessage}
					{eventTarget}
				/>
			</PaneGroup>
		</div>
	{:else if loading}
		<div class=" flex items-center justify-center h-full w-full">
			<div class="m-auto">
				<Spinner className="size-5" />
			</div>
		</div>
	{/if}
</div><|MERGE_RESOLUTION|>--- conflicted
+++ resolved
@@ -1785,14 +1785,9 @@
 						}
 					: {})
 			},
-<<<<<<< HEAD
 			`${WEBUI_BASE_URL}/api`,
 			agentId
 		).catch((error) => {
-=======
-			`${WEBUI_BASE_URL}/api`
-		).catch(async (error) => {
->>>>>>> 3f35ba27
 			toast.error(`${error}`);
 
 			responseMessage.error = {
