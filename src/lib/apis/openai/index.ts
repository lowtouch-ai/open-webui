--- conflicted
+++ resolved
@@ -343,33 +343,26 @@
 	const { buildVaultKeysHeader } = await import('$lib/utils/agent-connections');
 	const vaultKeys = await buildVaultKeysHeader(agentId);
 
-<<<<<<< HEAD
 	// Get user ID for vault user header
 	const { get } = await import('svelte/store');
 	const { user } = await import('$lib/stores');
 	const currentUser = get(user);
 
-=======
->>>>>>> ae78a362
 	const headers: Record<string, string> = {
 		Authorization: `Bearer ${token}`,
 		'Content-Type': 'application/json'
 	};
 
-<<<<<<< HEAD
 	// Add vault user ID header
 	if (currentUser?.id) {
 		headers['X-LTAI-Vault-User'] = currentUser.id;
 	}
 
-=======
->>>>>>> ae78a362
 	// Add vault keys header if we have connections
 	if (vaultKeys) {
 		headers['X-LTAI-Vault-Keys'] = vaultKeys;
 	}
 
-<<<<<<< HEAD
 	// Log outgoing headers (sanitized) and agentId for debugging
 	console.log('[VaultKeys] chatCompletion headers:', {
 		agentId,
@@ -377,11 +370,10 @@
 		vaultKeys: headers['X-LTAI-Vault-Keys'] ?? '(none)'
 	});
 
-=======
->>>>>>> ae78a362
 	const res = await fetch(`${url}/chat/completions`, {
 		signal: controller.signal,
 		method: 'POST',
+		headers,
 		headers,
 		body: JSON.stringify(body)
 	}).catch((err) => {
@@ -409,33 +401,26 @@
 	const { buildVaultKeysHeader } = await import('$lib/utils/agent-connections');
 	const vaultKeys = await buildVaultKeysHeader(agentId);
 
-<<<<<<< HEAD
 	// Get user ID for vault user header
 	const { get } = await import('svelte/store');
 	const { user } = await import('$lib/stores');
 	const currentUser = get(user);
 
-=======
->>>>>>> ae78a362
 	const headers: Record<string, string> = {
 		Authorization: `Bearer ${token}`,
 		'Content-Type': 'application/json'
 	};
 
-<<<<<<< HEAD
 	// Add vault user ID header
 	if (currentUser?.id) {
 		headers['X-LTAI-Vault-User'] = currentUser.id;
 	}
 
-=======
->>>>>>> ae78a362
 	// Add vault keys header if we have connections
 	if (vaultKeys) {
 		headers['X-LTAI-Vault-Keys'] = vaultKeys;
 	}
 
-<<<<<<< HEAD
 	// Log outgoing headers (sanitized) and agentId for debugging
 	console.log('[VaultKeys] generateOpenAIChatCompletion headers:', {
 		agentId,
@@ -446,12 +431,7 @@
 	const res = await fetch(`${url}/chat/completions`, {
 		method: 'POST',
 		headers,
-=======
-	const res = await fetch(`${url}/chat/completions`, {
-		method: 'POST',
-		headers,
 		credentials: 'include',
->>>>>>> ae78a362
 		body: JSON.stringify(body)
 	})
 		.then(async (res) => {
