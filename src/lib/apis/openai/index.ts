import { OPENAI_API_BASE_URL, WEBUI_BASE_URL } from '$lib/constants';

export const getOpenAIConfig = async (token: string = '') => {
	let error = null;

	const res = await fetch(`${OPENAI_API_BASE_URL}/config`, {
		method: 'GET',
		headers: {
			Accept: 'application/json',
			'Content-Type': 'application/json',
			...(token && { authorization: `Bearer ${token}` })
		}
	})
		.then(async (res) => {
			if (!res.ok) throw await res.json();
			return res.json();
		})
		.catch((err) => {
			console.error(err);
			if ('detail' in err) {
				error = err.detail;
			} else {
				error = 'Server connection failed';
			}
			return null;
		});

	if (error) {
		throw error;
	}

	return res;
};

type OpenAIConfig = {
	ENABLE_OPENAI_API: boolean;
	OPENAI_API_BASE_URLS: string[];
	OPENAI_API_KEYS: string[];
	OPENAI_API_CONFIGS: object;
};

export const updateOpenAIConfig = async (token: string = '', config: OpenAIConfig) => {
	let error = null;

	const res = await fetch(`${OPENAI_API_BASE_URL}/config/update`, {
		method: 'POST',
		headers: {
			Accept: 'application/json',
			'Content-Type': 'application/json',
			...(token && { authorization: `Bearer ${token}` })
		},
		body: JSON.stringify({
			...config
		})
	})
		.then(async (res) => {
			if (!res.ok) throw await res.json();
			return res.json();
		})
		.catch((err) => {
			console.error(err);
			if ('detail' in err) {
				error = err.detail;
			} else {
				error = 'Server connection failed';
			}
			return null;
		});

	if (error) {
		throw error;
	}

	return res;
};

export const getOpenAIUrls = async (token: string = '') => {
	let error = null;

	const res = await fetch(`${OPENAI_API_BASE_URL}/urls`, {
		method: 'GET',
		headers: {
			Accept: 'application/json',
			'Content-Type': 'application/json',
			...(token && { authorization: `Bearer ${token}` })
		}
	})
		.then(async (res) => {
			if (!res.ok) throw await res.json();
			return res.json();
		})
		.catch((err) => {
			console.error(err);
			if ('detail' in err) {
				error = err.detail;
			} else {
				error = 'Server connection failed';
			}
			return null;
		});

	if (error) {
		throw error;
	}

	return res.OPENAI_API_BASE_URLS;
};

export const updateOpenAIUrls = async (token: string = '', urls: string[]) => {
	let error = null;

	const res = await fetch(`${OPENAI_API_BASE_URL}/urls/update`, {
		method: 'POST',
		headers: {
			Accept: 'application/json',
			'Content-Type': 'application/json',
			...(token && { authorization: `Bearer ${token}` })
		},
		body: JSON.stringify({
			urls: urls
		})
	})
		.then(async (res) => {
			if (!res.ok) throw await res.json();
			return res.json();
		})
		.catch((err) => {
			console.error(err);
			if ('detail' in err) {
				error = err.detail;
			} else {
				error = 'Server connection failed';
			}
			return null;
		});

	if (error) {
		throw error;
	}

	return res.OPENAI_API_BASE_URLS;
};

export const getOpenAIKeys = async (token: string = '') => {
	let error = null;

	const res = await fetch(`${OPENAI_API_BASE_URL}/keys`, {
		method: 'GET',
		headers: {
			Accept: 'application/json',
			'Content-Type': 'application/json',
			...(token && { authorization: `Bearer ${token}` })
		}
	})
		.then(async (res) => {
			if (!res.ok) throw await res.json();
			return res.json();
		})
		.catch((err) => {
			console.error(err);
			if ('detail' in err) {
				error = err.detail;
			} else {
				error = 'Server connection failed';
			}
			return null;
		});

	if (error) {
		throw error;
	}

	return res.OPENAI_API_KEYS;
};

export const updateOpenAIKeys = async (token: string = '', keys: string[]) => {
	let error = null;

	const res = await fetch(`${OPENAI_API_BASE_URL}/keys/update`, {
		method: 'POST',
		headers: {
			Accept: 'application/json',
			'Content-Type': 'application/json',
			...(token && { authorization: `Bearer ${token}` })
		},
		body: JSON.stringify({
			keys: keys
		})
	})
		.then(async (res) => {
			if (!res.ok) throw await res.json();
			return res.json();
		})
		.catch((err) => {
			console.error(err);
			if ('detail' in err) {
				error = err.detail;
			} else {
				error = 'Server connection failed';
			}
			return null;
		});

	if (error) {
		throw error;
	}

	return res.OPENAI_API_KEYS;
};

export const getOpenAIModelsDirect = async (url: string, key: string) => {
	let error = null;

	const res = await fetch(`${url}/models`, {
		method: 'GET',
		headers: {
			Accept: 'application/json',
			'Content-Type': 'application/json',
			...(key && { authorization: `Bearer ${key}` })
		}
	})
		.then(async (res) => {
			if (!res.ok) throw await res.json();
			return res.json();
		})
		.catch((err) => {
			error = `OpenAI: ${err?.error?.message ?? 'Network Problem'}`;
			return [];
		});

	if (error) {
		throw error;
	}

	return res;
};

export const getOpenAIModels = async (token: string, urlIdx?: number) => {
	let error = null;

	const res = await fetch(
		`${OPENAI_API_BASE_URL}/models${typeof urlIdx === 'number' ? `/${urlIdx}` : ''}`,
		{
			method: 'GET',
			headers: {
				Accept: 'application/json',
				'Content-Type': 'application/json',
				...(token && { authorization: `Bearer ${token}` })
			}
		}
	)
		.then(async (res) => {
			if (!res.ok) throw await res.json();
			return res.json();
		})
		.catch((err) => {
			error = `OpenAI: ${err?.error?.message ?? 'Network Problem'}`;
			return [];
		});

	if (error) {
		throw error;
	}

	return res;
};

export const verifyOpenAIConnection = async (
	token: string = '',
	connection: dict = {},
	direct: boolean = false
) => {
	const { url, key, config } = connection;
	if (!url) {
		throw 'OpenAI: URL is required';
	}

	let error = null;
	let res = null;

	if (direct) {
		res = await fetch(`${url}/models`, {
			method: 'GET',
			headers: {
				Accept: 'application/json',
				Authorization: `Bearer ${key}`,
				'Content-Type': 'application/json'
			}
		})
			.then(async (res) => {
				if (!res.ok) throw await res.json();
				return res.json();
			})
			.catch((err) => {
				error = `OpenAI: ${err?.error?.message ?? 'Network Problem'}`;
				return [];
			});

		if (error) {
			throw error;
		}
	} else {
		res = await fetch(`${OPENAI_API_BASE_URL}/verify`, {
			method: 'POST',
			headers: {
				Accept: 'application/json',
				Authorization: `Bearer ${token}`,
				'Content-Type': 'application/json'
			},
			body: JSON.stringify({
				url,
				key,
				config
			})
		})
			.then(async (res) => {
				if (!res.ok) throw await res.json();
				return res.json();
			})
			.catch((err) => {
				error = `OpenAI: ${err?.error?.message ?? 'Network Problem'}`;
				return [];
			});

		if (error) {
			throw error;
		}
	}

	return res;
};

export const chatCompletion = async (
	token: string = '',
	body: object,
	url: string = `${WEBUI_BASE_URL}/api`,
	agentId?: string
): Promise<[Response | null, AbortController]> => {
	const controller = new AbortController();
	let error = null;

	// Build vault keys header for agent connections
	const { buildVaultKeysHeader } = await import('$lib/utils/agent-connections');
	const vaultKeys = await buildVaultKeysHeader(agentId);

	const headers: Record<string, string> = {
		Authorization: `Bearer ${token}`,
		'Content-Type': 'application/json'
	};

	// Add vault keys header if we have connections
	if (vaultKeys) {
		headers['X-LTAI-Vault-Keys'] = vaultKeys;
	}

	const res = await fetch(`${url}/chat/completions`, {
		signal: controller.signal,
		method: 'POST',
		headers,
		body: JSON.stringify(body)
	}).catch((err) => {
		console.error(err);
		error = err;
		return null;
	});

	if (error) {
		throw error;
	}

	return [res, controller];
};

export const generateOpenAIChatCompletion = async (
	token: string = '',
	body: object,
	url: string = `${WEBUI_BASE_URL}/api`,
	agentId?: string
) => {
	let error = null;

	// Build vault keys header for agent connections
	const { buildVaultKeysHeader } = await import('$lib/utils/agent-connections');
	const vaultKeys = await buildVaultKeysHeader(agentId);

	const headers: Record<string, string> = {
		Authorization: `Bearer ${token}`,
		'Content-Type': 'application/json'
	};

	// Add vault keys header if we have connections
	if (vaultKeys) {
		headers['X-LTAI-Vault-Keys'] = vaultKeys;
	}

	const res = await fetch(`${url}/chat/completions`, {
		method: 'POST',
<<<<<<< HEAD
		headers,
=======
		headers: {
			Authorization: `Bearer ${token}`,
			'Content-Type': 'application/json'
		},
		credentials: 'include',
>>>>>>> 37d1c85c
		body: JSON.stringify(body)
	})
		.then(async (res) => {
			if (!res.ok) throw await res.json();
			return res.json();
		})
		.catch((err) => {
			error = err?.detail ?? err;
			return null;
		});

	if (error) {
		throw error;
	}

	return res;
};

export const synthesizeOpenAISpeech = async (
	token: string = '',
	speaker: string = 'alloy',
	text: string = '',
	model: string = 'tts-1'
) => {
	let error = null;

	const res = await fetch(`${OPENAI_API_BASE_URL}/audio/speech`, {
		method: 'POST',
		headers: {
			Authorization: `Bearer ${token}`,
			'Content-Type': 'application/json'
		},
		body: JSON.stringify({
			model: model,
			input: text,
			voice: speaker
		})
	}).catch((err) => {
		console.error(err);
		error = err;
		return null;
	});

	if (error) {
		throw error;
	}

	return res;
};<|MERGE_RESOLUTION|>--- conflicted
+++ resolved
@@ -395,15 +395,8 @@
 
 	const res = await fetch(`${url}/chat/completions`, {
 		method: 'POST',
-<<<<<<< HEAD
 		headers,
-=======
-		headers: {
-			Authorization: `Bearer ${token}`,
-			'Content-Type': 'application/json'
-		},
 		credentials: 'include',
->>>>>>> 37d1c85c
 		body: JSON.stringify(body)
 	})
 		.then(async (res) => {
