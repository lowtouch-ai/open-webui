<script>
	import { io } from 'socket.io-client';
	import { spring } from 'svelte/motion';
	import PyodideWorker from '$lib/workers/pyodide.worker?worker';

	let loadingProgress = spring(0, {
		stiffness: 0.05
	});

	import { onMount, tick, setContext, onDestroy } from 'svelte';
	import {
		config,
		user,
		settings,
		theme,
		WEBUI_NAME,
		mobile,
		socket,
		chatId,
		chats,
		currentChatPage,
		tags,
		temporaryChatEnabled,
		isLastActiveTab,
		isApp,
		appInfo,
<<<<<<< HEAD
		models
=======
		toolServers,
		playingNotificationSound
>>>>>>> ae78a362
	} from '$lib/stores';
	import { goto } from '$app/navigation';
	import { page } from '$app/stores';
	import { Toaster, toast } from 'svelte-sonner';

	import { executeToolServer, getBackendConfig } from '$lib/apis';
	import { getSessionUser, userSignOut } from '$lib/apis/auths';

	import '../tailwind.css';
	import '../app.css';

	import 'tippy.js/dist/tippy.css';

	import { WEBUI_BASE_URL, WEBUI_HOSTNAME } from '$lib/constants';
	import i18n, { initI18n, getLanguages, changeLanguage } from '$lib/i18n';
	import { bestMatchingLanguage } from '$lib/utils';
	import { getAllTags, getChatList } from '$lib/apis/chats';
	import NotificationToast from '$lib/components/NotificationToast.svelte';
	import AppSidebar from '$lib/components/app/AppSidebar.svelte';
	import { chatCompletion } from '$lib/apis/openai';
	import { installClientTimeHeadersFetchPatch } from '$lib/utils/installClientTimeHeadersFetchPatch';

	import { beforeNavigate } from '$app/navigation';
	import { updated } from '$app/state';
	import Spinner from '$lib/components/common/Spinner.svelte';

	// handle frontend updates (https://svelte.dev/docs/kit/configuration#version)
	beforeNavigate(({ willUnload, to }) => {
		if (updated.current && !willUnload && to?.url) {
			location.href = to.url.href;
		}
	});

	setContext('i18n', i18n);

	const bc = new BroadcastChannel('active-tab-channel');

	let loaded = false;
	let tokenTimer = null;

	let showRefresh = false;

	const BREAKPOINT = 768;

	const setupSocket = async (enableWebsocket) => {
		const _socket = io(`${WEBUI_BASE_URL}` || undefined, {
			reconnection: true,
			reconnectionDelay: 1000,
			reconnectionDelayMax: 5000,
			randomizationFactor: 0.5,
			path: '/ws/socket.io',
			transports: enableWebsocket ? ['websocket'] : ['polling', 'websocket'],
			auth: { token: localStorage.token }
		});

		await socket.set(_socket);

		_socket.on('connect_error', (err) => {
			console.log('connect_error', err);
		});

		_socket.on('connect', () => {
			console.log('connected', _socket.id);
			if (localStorage.getItem('token')) {
				// Emit user-join event with auth token
				_socket.emit('user-join', { auth: { token: localStorage.token } });
			} else {
				console.warn('No token found in localStorage, user-join event not emitted');
			}
		});

		_socket.on('reconnect_attempt', (attempt) => {
			console.log('reconnect_attempt', attempt);
		});

		_socket.on('reconnect_failed', () => {
			console.log('reconnect_failed');
		});

		_socket.on('disconnect', (reason, details) => {
			console.log(`Socket ${_socket.id} disconnected due to ${reason}`);
			if (details) {
				console.log('Additional details:', details);
			}
		});
	};

	const executePythonAsWorker = async (id, code, cb) => {
		let result = null;
		let stdout = null;
		let stderr = null;

		let executing = true;
		let packages = [
			/\bimport\s+requests\b|\bfrom\s+requests\b/.test(code) ? 'requests' : null,
			/\bimport\s+bs4\b|\bfrom\s+bs4\b/.test(code) ? 'beautifulsoup4' : null,
			/\bimport\s+numpy\b|\bfrom\s+numpy\b/.test(code) ? 'numpy' : null,
			/\bimport\s+pandas\b|\bfrom\s+pandas\b/.test(code) ? 'pandas' : null,
			/\bimport\s+matplotlib\b|\bfrom\s+matplotlib\b/.test(code) ? 'matplotlib' : null,
			/\bimport\s+seaborn\b|\bfrom\s+seaborn\b/.test(code) ? 'seaborn' : null,
			/\bimport\s+sklearn\b|\bfrom\s+sklearn\b/.test(code) ? 'scikit-learn' : null,
			/\bimport\s+scipy\b|\bfrom\s+scipy\b/.test(code) ? 'scipy' : null,
			/\bimport\s+re\b|\bfrom\s+re\b/.test(code) ? 'regex' : null,
			/\bimport\s+seaborn\b|\bfrom\s+seaborn\b/.test(code) ? 'seaborn' : null,
			/\bimport\s+sympy\b|\bfrom\s+sympy\b/.test(code) ? 'sympy' : null,
			/\bimport\s+tiktoken\b|\bfrom\s+tiktoken\b/.test(code) ? 'tiktoken' : null,
			/\bimport\s+pytz\b|\bfrom\s+pytz\b/.test(code) ? 'pytz' : null
		].filter(Boolean);

		const pyodideWorker = new PyodideWorker();

		pyodideWorker.postMessage({
			id: id,
			code: code,
			packages: packages
		});

		setTimeout(() => {
			if (executing) {
				executing = false;
				stderr = 'Execution Time Limit Exceeded';
				pyodideWorker.terminate();

				if (cb) {
					cb(
						JSON.parse(
							JSON.stringify(
								{
									stdout: stdout,
									stderr: stderr,
									result: result
								},
								(_key, value) => (typeof value === 'bigint' ? value.toString() : value)
							)
						)
					);
				}
			}
		}, 60000);

		pyodideWorker.onmessage = (event) => {
			console.log('pyodideWorker.onmessage', event);
			const { id, ...data } = event.data;

			console.log(id, data);

			data['stdout'] && (stdout = data['stdout']);
			data['stderr'] && (stderr = data['stderr']);
			data['result'] && (result = data['result']);

			if (cb) {
				cb(
					JSON.parse(
						JSON.stringify(
							{
								stdout: stdout,
								stderr: stderr,
								result: result
							},
							(_key, value) => (typeof value === 'bigint' ? value.toString() : value)
						)
					)
				);
			}

			executing = false;
		};

		pyodideWorker.onerror = (event) => {
			console.log('pyodideWorker.onerror', event);

			if (cb) {
				cb(
					JSON.parse(
						JSON.stringify(
							{
								stdout: stdout,
								stderr: stderr,
								result: result
							},
							(_key, value) => (typeof value === 'bigint' ? value.toString() : value)
						)
					)
				);
			}
			executing = false;
		};
	};

	const executeTool = async (data, cb) => {
		const toolServer = $settings?.toolServers?.find((server) => server.url === data.server?.url);
		const toolServerData = $toolServers?.find((server) => server.url === data.server?.url);

		console.log('executeTool', data, toolServer);

		if (toolServer) {
			console.log(toolServer);

			let toolServerToken = null;
			const auth_type = toolServer?.auth_type ?? 'bearer';
			if (auth_type === 'bearer') {
				toolServerToken = toolServer?.key;
			} else if (auth_type === 'none') {
				// No authentication
			} else if (auth_type === 'session') {
				toolServerToken = localStorage.token;
			}

			const res = await executeToolServer(
				toolServerToken,
				toolServer.url,
				data?.name,
				data?.params,
				toolServerData
			);

			console.log('executeToolServer', res);
			if (cb) {
				cb(JSON.parse(JSON.stringify(res)));
			}
		} else {
			if (cb) {
				cb(
					JSON.parse(
						JSON.stringify({
							error: 'Tool Server Not Found'
						})
					)
				);
			}
		}
	};

	const chatEventHandler = async (event, cb) => {
		const chat = $page.url.pathname.includes(`/c/${event.chat_id}`);

		let isFocused = document.visibilityState !== 'visible';
		if (window.electronAPI) {
			const res = await window.electronAPI.send({
				type: 'window:isFocused'
			});
			if (res) {
				isFocused = res.isFocused;
			}
		}

		await tick();
		const type = event?.data?.type ?? null;
		const data = event?.data?.data ?? null;

		if ((event.chat_id !== $chatId && !$temporaryChatEnabled) || isFocused) {
			if (type === 'chat:completion') {
				const { done, content, title } = data;

				if (done) {
					if ($settings?.notificationSoundAlways ?? false) {
						playingNotificationSound.set(true);

						const audio = new Audio(`/audio/notification.mp3`);
						audio.play().finally(() => {
							// Ensure the global state is reset after the sound finishes
							playingNotificationSound.set(false);
						});
					}

					if ($isLastActiveTab) {
						if ($settings?.notificationEnabled ?? false) {
							new Notification(`${title} • Open WebUI`, {
								body: content,
								icon: `${WEBUI_BASE_URL}/static/favicon.png`
							});
						}
					}

					toast.custom(NotificationToast, {
						componentProps: {
							onClick: () => {
								goto(`/c/${event.chat_id}`);
							},
							content: content,
							title: title
						},
						duration: 15000,
						unstyled: true
					});
				}
			} else if (type === 'chat:title') {
				currentChatPage.set(1);
				await chats.set(await getChatList(localStorage.token, $currentChatPage));
			} else if (type === 'chat:tags') {
				tags.set(await getAllTags(localStorage.token));
			}
		} else if (data?.session_id === $socket.id) {
			if (type === 'execute:python') {
				console.log('execute:python', data);
				executePythonAsWorker(data.id, data.code, cb);
			} else if (type === 'execute:tool') {
				console.log('execute:tool', data);
				executeTool(data, cb);
			} else if (type === 'request:chat:completion') {
				console.log(data, $socket.id);
				const { session_id, channel, form_data, model } = data;

				try {
					const directConnections = $settings?.directConnections ?? {};

					if (directConnections) {
						const urlIdx = model?.urlIdx;

						const OPENAI_API_URL = directConnections.OPENAI_API_BASE_URLS[urlIdx];
						const OPENAI_API_KEY = directConnections.OPENAI_API_KEYS[urlIdx];
						const API_CONFIG = directConnections.OPENAI_API_CONFIGS[urlIdx];

						try {
							if (API_CONFIG?.prefix_id) {
								const prefixId = API_CONFIG.prefix_id;
								form_data['model'] = form_data['model'].replace(`${prefixId}.`, ``);
							}

							// Extract agent ID from model for vault keys
							const { extractAgentIdFromModel } = await import('$lib/utils/agent-connections');
							const model = $models.find(m => m.id === form_data.model);
							const agentId = extractAgentIdFromModel(model);

							const [res, controller] = await chatCompletion(
								OPENAI_API_KEY,
								form_data,
								OPENAI_API_URL,
								agentId
							);

							if (res) {
								// raise if the response is not ok
								if (!res.ok) {
									throw await res.json();
								}

								if (form_data?.stream ?? false) {
									cb({
										status: true
									});
									console.log({ status: true });

									// res will either be SSE or JSON
									const reader = res.body.getReader();
									const decoder = new TextDecoder();

									const processStream = async () => {
										while (true) {
											// Read data chunks from the response stream
											const { done, value } = await reader.read();
											if (done) {
												break;
											}

											// Decode the received chunk
											const chunk = decoder.decode(value, { stream: true });

											// Process lines within the chunk
											const lines = chunk.split('\n').filter((line) => line.trim() !== '');

											for (const line of lines) {
												console.log(line);
												$socket?.emit(channel, line);
											}
										}
									};

									// Process the stream in the background
									await processStream();
								} else {
									const data = await res.json();
									cb(data);
								}
							} else {
								throw new Error('An error occurred while fetching the completion');
							}
						} catch (error) {
							console.error('chatCompletion', error);
							cb(error);
						}
					}
				} catch (error) {
					console.error('chatCompletion', error);
					cb(error);
				} finally {
					$socket.emit(channel, {
						done: true
					});
				}
			} else {
				console.log('chatEventHandler', event);
			}
		}
	};

	const channelEventHandler = async (event) => {
		if (event.data?.type === 'typing') {
			return;
		}

		// check url path
		const channel = $page.url.pathname.includes(`/channels/${event.channel_id}`);

		let isFocused = document.visibilityState !== 'visible';
		if (window.electronAPI) {
			const res = await window.electronAPI.send({
				type: 'window:isFocused'
			});
			if (res) {
				isFocused = res.isFocused;
			}
		}

		if ((!channel || isFocused) && event?.user?.id !== $user?.id) {
			await tick();
			const type = event?.data?.type ?? null;
			const data = event?.data?.data ?? null;

			if (type === 'message') {
				if ($isLastActiveTab) {
					if ($settings?.notificationEnabled ?? false) {
						new Notification(`${data?.user?.name} (#${event?.channel?.name}) • Open WebUI`, {
							body: data?.content,
							icon: data?.user?.profile_image_url ?? `${WEBUI_BASE_URL}/static/favicon.png`
						});
					}
				}

				toast.custom(NotificationToast, {
					componentProps: {
						onClick: () => {
							goto(`/channels/${event.channel_id}`);
						},
						content: data?.content,
						title: `#${event?.channel?.name}`
					},
					duration: 15000,
					unstyled: true
				});
			}
		}
	};

	const TOKEN_EXPIRY_BUFFER = 60; // seconds
	const checkTokenExpiry = async () => {
		const exp = $user?.expires_at; // token expiry time in unix timestamp
		const now = Math.floor(Date.now() / 1000); // current time in unix timestamp

		if (!exp) {
			// If no expiry time is set, do nothing
			return;
		}

		if (now >= exp - TOKEN_EXPIRY_BUFFER) {
			const res = await userSignOut();
			user.set(null);
			localStorage.removeItem('token');

			location.href = res?.redirect_url ?? '/auth';
		}
	};

	onMount(async () => {
		let touchstartY = 0;

		function isNavOrDescendant(el) {
			const nav = document.querySelector('nav'); // change selector if needed
			return nav && (el === nav || nav.contains(el));
		}

		document.addEventListener('touchstart', (e) => {
			if (!isNavOrDescendant(e.target)) return;
			touchstartY = e.touches[0].clientY;
		});

		document.addEventListener('touchmove', (e) => {
			if (!isNavOrDescendant(e.target)) return;
			const touchY = e.touches[0].clientY;
			const touchDiff = touchY - touchstartY;
			if (touchDiff > 50 && window.scrollY === 0) {
				showRefresh = true;
				e.preventDefault();
			}
		});

		document.addEventListener('touchend', (e) => {
			if (!isNavOrDescendant(e.target)) return;
			if (showRefresh) {
				showRefresh = false;
				location.reload();
			}
		});

		if (typeof window !== 'undefined' && window.applyTheme) {
			window.applyTheme();
		}

		// Attach client time/timezone headers to WebUI API requests
		installClientTimeHeadersFetchPatch();

		if (window?.electronAPI) {
			const info = await window.electronAPI.send({
				type: 'app:info'
			});

			if (info) {
				isApp.set(true);
				appInfo.set(info);

				const data = await window.electronAPI.send({
					type: 'app:data'
				});

				if (data) {
					appData.set(data);
				}
			}
		}

		// Listen for messages on the BroadcastChannel
		bc.onmessage = (event) => {
			if (event.data === 'active') {
				isLastActiveTab.set(false); // Another tab became active
			}
		};

		// Set yourself as the last active tab when this tab is focused
		const handleVisibilityChange = () => {
			if (document.visibilityState === 'visible') {
				isLastActiveTab.set(true); // This tab is now the active tab
				bc.postMessage('active'); // Notify other tabs that this tab is active

				// Check token expiry when the tab becomes active
				checkTokenExpiry();
			}
		};

		// Add event listener for visibility state changes
		document.addEventListener('visibilitychange', handleVisibilityChange);

		// Call visibility change handler initially to set state on load
		handleVisibilityChange();

		theme.set(localStorage.theme);

		mobile.set(window.innerWidth < BREAKPOINT);

		const onResize = () => {
			if (window.innerWidth < BREAKPOINT) {
				mobile.set(true);
			} else {
				mobile.set(false);
			}
		};
		window.addEventListener('resize', onResize);

		user.subscribe((value) => {
			if (value) {
				$socket?.off('chat-events', chatEventHandler);
				$socket?.off('channel-events', channelEventHandler);

				$socket?.on('chat-events', chatEventHandler);
				$socket?.on('channel-events', channelEventHandler);

				// Set up the token expiry check
				if (tokenTimer) {
					clearInterval(tokenTimer);
				}
				tokenTimer = setInterval(checkTokenExpiry, 15000);
			} else {
				$socket?.off('chat-events', chatEventHandler);
				$socket?.off('channel-events', channelEventHandler);
			}
		});

		let backendConfig = null;
		try {
			backendConfig = await getBackendConfig();
			console.log('Backend config:', backendConfig);
		} catch (error) {
			console.error('Error loading backend config:', error);
		}
		// Initialize i18n even if we didn't get a backend config,
		// so `/error` can show something that's not `undefined`.

		initI18n(localStorage?.locale);
		if (!localStorage.locale) {
			const languages = await getLanguages();
			const browserLanguages = navigator.languages
				? navigator.languages
				: [navigator.language || navigator.userLanguage];
			const lang = backendConfig.default_locale
				? backendConfig.default_locale
				: bestMatchingLanguage(languages, browserLanguages, 'en-US');
			changeLanguage(lang);
		}

		if (backendConfig) {
			// Save Backend Status to Store
			await config.set(backendConfig);
			await WEBUI_NAME.set(backendConfig.name);

			if ($config) {
				await setupSocket($config.features?.enable_websocket ?? true);

				const currentUrl = `${window.location.pathname}${window.location.search}`;
				const encodedUrl = encodeURIComponent(currentUrl);

				if (localStorage.token) {
					// Get Session User Info
					const sessionUser = await getSessionUser(localStorage.token).catch((error) => {
						toast.error(`${error}`);
						return null;
					});

					if (sessionUser) {
						await user.set(sessionUser);
						await config.set(await getBackendConfig());
					} else {
						// Redirect Invalid Session User to /auth Page
						localStorage.removeItem('token');
						await goto(`/auth?redirect=${encodedUrl}`);
					}
				} else {
					// Don't redirect if we're already on the auth page
					// Needed because we pass in tokens from OAuth logins via URL fragments
					if ($page.url.pathname !== '/auth') {
						await goto(`/auth?redirect=${encodedUrl}`);
					}
				}
			}
		} else {
			// Redirect to /error when Backend Not Detected
			await goto(`/error`);
		}

		await tick();

		if (
			document.documentElement.classList.contains('her') &&
			document.getElementById('progress-bar')
		) {
			loadingProgress.subscribe((value) => {
				const progressBar = document.getElementById('progress-bar');

				if (progressBar) {
					progressBar.style.width = `${value}%`;
				}
			});

			await loadingProgress.set(100);

			document.getElementById('splash-screen')?.remove();

			const audio = new Audio(`/audio/greeting.mp3`);
			const playAudio = () => {
				audio.play();
				document.removeEventListener('click', playAudio);
			};

			document.addEventListener('click', playAudio);

			loaded = true;
		} else {
			document.getElementById('splash-screen')?.remove();
			loaded = true;
		}

		return () => {
			window.removeEventListener('resize', onResize);
		};
	});
</script>

<svelte:head>
	<title>{$WEBUI_NAME}</title>
	<link crossorigin="anonymous" rel="icon" href="{WEBUI_BASE_URL}/static/favicon.png" />

	<meta name="apple-mobile-web-app-title" content={$WEBUI_NAME} />
	<meta name="description" content={$WEBUI_NAME} />
	<link
		rel="search"
		type="application/opensearchdescription+xml"
		title={$WEBUI_NAME}
		href="/opensearch.xml"
		crossorigin="use-credentials"
	/>
</svelte:head>

{#if showRefresh}
	<div class=" py-5">
		<Spinner className="size-5" />
	</div>
{/if}

{#if loaded}
	{#if $isApp}
		<div class="flex flex-row h-screen">
			<AppSidebar />

			<div class="w-full flex-1 max-w-[calc(100%-4.5rem)]">
				<slot />
			</div>
		</div>
	{:else}
		<slot />
	{/if}
{/if}

<Toaster
	theme={$theme.includes('dark')
		? 'dark'
		: $theme === 'system'
			? window.matchMedia('(prefers-color-scheme: dark)').matches
				? 'dark'
				: 'light'
			: 'light'}
	richColors
	position="top-right"
	closeButton
/><|MERGE_RESOLUTION|>--- conflicted
+++ resolved
@@ -24,12 +24,9 @@
 		isLastActiveTab,
 		isApp,
 		appInfo,
-<<<<<<< HEAD
+		toolServers,
+		playingNotificationSound,
 		models
-=======
-		toolServers,
-		playingNotificationSound
->>>>>>> ae78a362
 	} from '$lib/stores';
 	import { goto } from '$app/navigation';
 	import { page } from '$app/stores';
@@ -50,7 +47,6 @@
 	import NotificationToast from '$lib/components/NotificationToast.svelte';
 	import AppSidebar from '$lib/components/app/AppSidebar.svelte';
 	import { chatCompletion } from '$lib/apis/openai';
-	import { installClientTimeHeadersFetchPatch } from '$lib/utils/installClientTimeHeadersFetchPatch';
 
 	import { beforeNavigate } from '$app/navigation';
 	import { updated } from '$app/state';
@@ -62,6 +58,7 @@
 			location.href = to.url.href;
 		}
 	});
+	import { installClientTimeHeadersFetchPatch } from '$lib/utils/installClientTimeHeadersFetchPatch';
 
 	setContext('i18n', i18n);
 
