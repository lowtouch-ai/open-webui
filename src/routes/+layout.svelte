<script>
	import { io } from 'socket.io-client';
	import { spring } from 'svelte/motion';
	import PyodideWorker from '$lib/workers/pyodide.worker?worker';

	let loadingProgress = spring(0, {
		stiffness: 0.05
	});

	import { onMount, tick, setContext, onDestroy } from 'svelte';
	import {
		config,
		user,
		settings,
		theme,
		WEBUI_NAME,
		mobile,
		socket,
		chatId,
		chats,
		currentChatPage,
		tags,
		temporaryChatEnabled,
		isLastActiveTab,
		isApp,
		appInfo,
<<<<<<< HEAD
		models
=======
		toolServers,
		playingNotificationSound
>>>>>>> 3f35ba27
	} from '$lib/stores';
	import { goto } from '$app/navigation';
	import { page } from '$app/stores';
	import { Toaster, toast } from 'svelte-sonner';

	import { executeToolServer, getBackendConfig } from '$lib/apis';
	import { getSessionUser, userSignOut } from '$lib/apis/auths';

	import '../tailwind.css';
	import '../app.css';

	import 'tippy.js/dist/tippy.css';

	import { WEBUI_BASE_URL, WEBUI_HOSTNAME } from '$lib/constants';
	import i18n, { initI18n, getLanguages, changeLanguage } from '$lib/i18n';
	import { bestMatchingLanguage } from '$lib/utils';
	import { getAllTags, getChatList } from '$lib/apis/chats';
	import NotificationToast from '$lib/components/NotificationToast.svelte';
	import AppSidebar from '$lib/components/app/AppSidebar.svelte';
	import { chatCompletion } from '$lib/apis/openai';
	import { installClientTimeHeadersFetchPatch } from '$lib/utils/installClientTimeHeadersFetchPatch';

	import { beforeNavigate } from '$app/navigation';
	import { updated } from '$app/state';

	// handle frontend updates (https://svelte.dev/docs/kit/configuration#version)
	beforeNavigate(({ willUnload, to }) => {
		if (updated.current && !willUnload && to?.url) {
			location.href = to.url.href;
		}
	});

	setContext('i18n', i18n);

	const bc = new BroadcastChannel('active-tab-channel');

	let loaded = false;
	let tokenTimer = null;

	const BREAKPOINT = 768;

	const setupSocket = async (enableWebsocket) => {
		const _socket = io(`${WEBUI_BASE_URL}` || undefined, {
			reconnection: true,
			reconnectionDelay: 1000,
			reconnectionDelayMax: 5000,
			randomizationFactor: 0.5,
			path: '/ws/socket.io',
			transports: enableWebsocket ? ['websocket'] : ['polling', 'websocket'],
			auth: { token: localStorage.token }
		});

		await socket.set(_socket);

		_socket.on('connect_error', (err) => {
			console.log('connect_error', err);
		});

		_socket.on('connect', () => {
			console.log('connected', _socket.id);
			if (localStorage.getItem('token')) {
				// Emit user-join event with auth token
				_socket.emit('user-join', { auth: { token: localStorage.token } });
			} else {
				console.warn('No token found in localStorage, user-join event not emitted');
			}
		});

		_socket.on('reconnect_attempt', (attempt) => {
			console.log('reconnect_attempt', attempt);
		});

		_socket.on('reconnect_failed', () => {
			console.log('reconnect_failed');
		});

		_socket.on('disconnect', (reason, details) => {
			console.log(`Socket ${_socket.id} disconnected due to ${reason}`);
			if (details) {
				console.log('Additional details:', details);
			}
		});
	};

	const executePythonAsWorker = async (id, code, cb) => {
		let result = null;
		let stdout = null;
		let stderr = null;

		let executing = true;
		let packages = [
			code.includes('requests') ? 'requests' : null,
			code.includes('bs4') ? 'beautifulsoup4' : null,
			code.includes('numpy') ? 'numpy' : null,
			code.includes('pandas') ? 'pandas' : null,
			code.includes('matplotlib') ? 'matplotlib' : null,
			code.includes('sklearn') ? 'scikit-learn' : null,
			code.includes('scipy') ? 'scipy' : null,
			code.includes('re') ? 'regex' : null,
			code.includes('seaborn') ? 'seaborn' : null,
			code.includes('sympy') ? 'sympy' : null,
			code.includes('tiktoken') ? 'tiktoken' : null,
			code.includes('pytz') ? 'pytz' : null
		].filter(Boolean);

		const pyodideWorker = new PyodideWorker();

		pyodideWorker.postMessage({
			id: id,
			code: code,
			packages: packages
		});

		setTimeout(() => {
			if (executing) {
				executing = false;
				stderr = 'Execution Time Limit Exceeded';
				pyodideWorker.terminate();

				if (cb) {
					cb(
						JSON.parse(
							JSON.stringify(
								{
									stdout: stdout,
									stderr: stderr,
									result: result
								},
								(_key, value) => (typeof value === 'bigint' ? value.toString() : value)
							)
						)
					);
				}
			}
		}, 60000);

		pyodideWorker.onmessage = (event) => {
			console.log('pyodideWorker.onmessage', event);
			const { id, ...data } = event.data;

			console.log(id, data);

			data['stdout'] && (stdout = data['stdout']);
			data['stderr'] && (stderr = data['stderr']);
			data['result'] && (result = data['result']);

			if (cb) {
				cb(
					JSON.parse(
						JSON.stringify(
							{
								stdout: stdout,
								stderr: stderr,
								result: result
							},
							(_key, value) => (typeof value === 'bigint' ? value.toString() : value)
						)
					)
				);
			}

			executing = false;
		};

		pyodideWorker.onerror = (event) => {
			console.log('pyodideWorker.onerror', event);

			if (cb) {
				cb(
					JSON.parse(
						JSON.stringify(
							{
								stdout: stdout,
								stderr: stderr,
								result: result
							},
							(_key, value) => (typeof value === 'bigint' ? value.toString() : value)
						)
					)
				);
			}
			executing = false;
		};
	};

	const executeTool = async (data, cb) => {
		const toolServer = $settings?.toolServers?.find((server) => server.url === data.server?.url);
		const toolServerData = $toolServers?.find((server) => server.url === data.server?.url);

		console.log('executeTool', data, toolServer);

		if (toolServer) {
			console.log(toolServer);
			const res = await executeToolServer(
				(toolServer?.auth_type ?? 'bearer') === 'bearer' ? toolServer?.key : localStorage.token,
				toolServer.url,
				data?.name,
				data?.params,
				toolServerData
			);

			console.log('executeToolServer', res);
			if (cb) {
				cb(JSON.parse(JSON.stringify(res)));
			}
		} else {
			if (cb) {
				cb(
					JSON.parse(
						JSON.stringify({
							error: 'Tool Server Not Found'
						})
					)
				);
			}
		}
	};

	const chatEventHandler = async (event, cb) => {
		const chat = $page.url.pathname.includes(`/c/${event.chat_id}`);

		let isFocused = document.visibilityState !== 'visible';
		if (window.electronAPI) {
			const res = await window.electronAPI.send({
				type: 'window:isFocused'
			});
			if (res) {
				isFocused = res.isFocused;
			}
		}

		await tick();
		const type = event?.data?.type ?? null;
		const data = event?.data?.data ?? null;

		if ((event.chat_id !== $chatId && !$temporaryChatEnabled) || isFocused) {
			if (type === 'chat:completion') {
				const { done, content, title } = data;

				if (done) {
					if ($settings?.notificationSoundAlways ?? false) {
						playingNotificationSound.set(true);

						const audio = new Audio(`/audio/notification.mp3`);
						audio.play().finally(() => {
							// Ensure the global state is reset after the sound finishes
							playingNotificationSound.set(false);
						});
					}

					if ($isLastActiveTab) {
						if ($settings?.notificationEnabled ?? false) {
							new Notification(`${title} • Open WebUI`, {
								body: content,
								icon: `${WEBUI_BASE_URL}/static/favicon.png`
							});
						}
					}

					toast.custom(NotificationToast, {
						componentProps: {
							onClick: () => {
								goto(`/c/${event.chat_id}`);
							},
							content: content,
							title: title
						},
						duration: 15000,
						unstyled: true
					});
				}
			} else if (type === 'chat:title') {
				currentChatPage.set(1);
				await chats.set(await getChatList(localStorage.token, $currentChatPage));
			} else if (type === 'chat:tags') {
				tags.set(await getAllTags(localStorage.token));
			}
		} else if (data?.session_id === $socket.id) {
			if (type === 'execute:python') {
				console.log('execute:python', data);
				executePythonAsWorker(data.id, data.code, cb);
			} else if (type === 'execute:tool') {
				console.log('execute:tool', data);
				executeTool(data, cb);
			} else if (type === 'request:chat:completion') {
				console.log(data, $socket.id);
				const { session_id, channel, form_data, model } = data;

				try {
					const directConnections = $settings?.directConnections ?? {};

					if (directConnections) {
						const urlIdx = model?.urlIdx;

						const OPENAI_API_URL = directConnections.OPENAI_API_BASE_URLS[urlIdx];
						const OPENAI_API_KEY = directConnections.OPENAI_API_KEYS[urlIdx];
						const API_CONFIG = directConnections.OPENAI_API_CONFIGS[urlIdx];

						try {
							if (API_CONFIG?.prefix_id) {
								const prefixId = API_CONFIG.prefix_id;
								form_data['model'] = form_data['model'].replace(`${prefixId}.`, ``);
							}

							// Extract agent ID from model for vault keys
							const { extractAgentIdFromModel } = await import('$lib/utils/agent-connections');
							const model = $models.find(m => m.id === form_data.model);
							const agentId = extractAgentIdFromModel(model);

							const [res, controller] = await chatCompletion(
								OPENAI_API_KEY,
								form_data,
								OPENAI_API_URL,
								agentId
							);

							if (res) {
								// raise if the response is not ok
								if (!res.ok) {
									throw await res.json();
								}

								if (form_data?.stream ?? false) {
									cb({
										status: true
									});
									console.log({ status: true });

									// res will either be SSE or JSON
									const reader = res.body.getReader();
									const decoder = new TextDecoder();

									const processStream = async () => {
										while (true) {
											// Read data chunks from the response stream
											const { done, value } = await reader.read();
											if (done) {
												break;
											}

											// Decode the received chunk
											const chunk = decoder.decode(value, { stream: true });

											// Process lines within the chunk
											const lines = chunk.split('\n').filter((line) => line.trim() !== '');

											for (const line of lines) {
												console.log(line);
												$socket?.emit(channel, line);
											}
										}
									};

									// Process the stream in the background
									await processStream();
								} else {
									const data = await res.json();
									cb(data);
								}
							} else {
								throw new Error('An error occurred while fetching the completion');
							}
						} catch (error) {
							console.error('chatCompletion', error);
							cb(error);
						}
					}
				} catch (error) {
					console.error('chatCompletion', error);
					cb(error);
				} finally {
					$socket.emit(channel, {
						done: true
					});
				}
			} else {
				console.log('chatEventHandler', event);
			}
		}
	};

	const channelEventHandler = async (event) => {
		if (event.data?.type === 'typing') {
			return;
		}

		// check url path
		const channel = $page.url.pathname.includes(`/channels/${event.channel_id}`);

		let isFocused = document.visibilityState !== 'visible';
		if (window.electronAPI) {
			const res = await window.electronAPI.send({
				type: 'window:isFocused'
			});
			if (res) {
				isFocused = res.isFocused;
			}
		}

		if ((!channel || isFocused) && event?.user?.id !== $user?.id) {
			await tick();
			const type = event?.data?.type ?? null;
			const data = event?.data?.data ?? null;

			if (type === 'message') {
				if ($isLastActiveTab) {
					if ($settings?.notificationEnabled ?? false) {
						new Notification(`${data?.user?.name} (#${event?.channel?.name}) • Open WebUI`, {
							body: data?.content,
							icon: data?.user?.profile_image_url ?? `${WEBUI_BASE_URL}/static/favicon.png`
						});
					}
				}

				toast.custom(NotificationToast, {
					componentProps: {
						onClick: () => {
							goto(`/channels/${event.channel_id}`);
						},
						content: data?.content,
						title: event?.channel?.name
					},
					duration: 15000,
					unstyled: true
				});
			}
		}
	};

	const TOKEN_EXPIRY_BUFFER = 60; // seconds
	const checkTokenExpiry = async () => {
		const exp = $user?.expires_at; // token expiry time in unix timestamp
		const now = Math.floor(Date.now() / 1000); // current time in unix timestamp

		if (!exp) {
			// If no expiry time is set, do nothing
			return;
		}

		if (now >= exp - TOKEN_EXPIRY_BUFFER) {
			const res = await userSignOut();
			user.set(null);
			localStorage.removeItem('token');

			location.href = res?.redirect_url ?? '/auth';
		}
	};

	onMount(async () => {
		if (typeof window !== 'undefined' && window.applyTheme) {
			window.applyTheme();
		}

		// Attach client time/timezone headers to WebUI API requests
		installClientTimeHeadersFetchPatch();

		if (window?.electronAPI) {
			const info = await window.electronAPI.send({
				type: 'app:info'
			});

			if (info) {
				isApp.set(true);
				appInfo.set(info);

				const data = await window.electronAPI.send({
					type: 'app:data'
				});

				if (data) {
					appData.set(data);
				}
			}
		}

		// Listen for messages on the BroadcastChannel
		bc.onmessage = (event) => {
			if (event.data === 'active') {
				isLastActiveTab.set(false); // Another tab became active
			}
		};

		// Set yourself as the last active tab when this tab is focused
		const handleVisibilityChange = () => {
			if (document.visibilityState === 'visible') {
				isLastActiveTab.set(true); // This tab is now the active tab
				bc.postMessage('active'); // Notify other tabs that this tab is active

				// Check token expiry when the tab becomes active
				checkTokenExpiry();
			}
		};

		// Add event listener for visibility state changes
		document.addEventListener('visibilitychange', handleVisibilityChange);

		// Call visibility change handler initially to set state on load
		handleVisibilityChange();

		theme.set(localStorage.theme);

		mobile.set(window.innerWidth < BREAKPOINT);

		const onResize = () => {
			if (window.innerWidth < BREAKPOINT) {
				mobile.set(true);
			} else {
				mobile.set(false);
			}
		};
		window.addEventListener('resize', onResize);

		user.subscribe((value) => {
			if (value) {
				$socket?.off('chat-events', chatEventHandler);
				$socket?.off('channel-events', channelEventHandler);

				$socket?.on('chat-events', chatEventHandler);
				$socket?.on('channel-events', channelEventHandler);

				// Set up the token expiry check
				if (tokenTimer) {
					clearInterval(tokenTimer);
				}
				tokenTimer = setInterval(checkTokenExpiry, 15000);
			} else {
				$socket?.off('chat-events', chatEventHandler);
				$socket?.off('channel-events', channelEventHandler);
			}
		});

		let backendConfig = null;
		try {
			backendConfig = await getBackendConfig();
			console.log('Backend config:', backendConfig);
		} catch (error) {
			console.error('Error loading backend config:', error);
		}
		// Initialize i18n even if we didn't get a backend config,
		// so `/error` can show something that's not `undefined`.

		initI18n(localStorage?.locale);
		if (!localStorage.locale) {
			const languages = await getLanguages();
			const browserLanguages = navigator.languages
				? navigator.languages
				: [navigator.language || navigator.userLanguage];
			const lang = backendConfig.default_locale
				? backendConfig.default_locale
				: bestMatchingLanguage(languages, browserLanguages, 'en-US');
			changeLanguage(lang);
		}

		if (backendConfig) {
			// Save Backend Status to Store
			await config.set(backendConfig);
			await WEBUI_NAME.set(backendConfig.name);

			if ($config) {
				await setupSocket($config.features?.enable_websocket ?? true);

				const currentUrl = `${window.location.pathname}${window.location.search}`;
				const encodedUrl = encodeURIComponent(currentUrl);

				if (localStorage.token) {
					// Get Session User Info
					const sessionUser = await getSessionUser(localStorage.token).catch((error) => {
						toast.error(`${error}`);
						return null;
					});

					if (sessionUser) {
						await user.set(sessionUser);
						await config.set(await getBackendConfig());
					} else {
						// Redirect Invalid Session User to /auth Page
						localStorage.removeItem('token');
						await goto(`/auth?redirect=${encodedUrl}`);
					}
				} else {
					// Don't redirect if we're already on the auth page
					// Needed because we pass in tokens from OAuth logins via URL fragments
					if ($page.url.pathname !== '/auth') {
						await goto(`/auth?redirect=${encodedUrl}`);
					}
				}
			}
		} else {
			// Redirect to /error when Backend Not Detected
			await goto(`/error`);
		}

		await tick();

		if (
			document.documentElement.classList.contains('her') &&
			document.getElementById('progress-bar')
		) {
			loadingProgress.subscribe((value) => {
				const progressBar = document.getElementById('progress-bar');

				if (progressBar) {
					progressBar.style.width = `${value}%`;
				}
			});

			await loadingProgress.set(100);

			document.getElementById('splash-screen')?.remove();

			const audio = new Audio(`/audio/greeting.mp3`);
			const playAudio = () => {
				audio.play();
				document.removeEventListener('click', playAudio);
			};

			document.addEventListener('click', playAudio);

			loaded = true;
		} else {
			document.getElementById('splash-screen')?.remove();
			loaded = true;
		}

		return () => {
			window.removeEventListener('resize', onResize);
		};
	});
</script>

<svelte:head>
	<title>{$WEBUI_NAME}</title>
	<link crossorigin="anonymous" rel="icon" href="{WEBUI_BASE_URL}/static/favicon.png" />
</svelte:head>

{#if loaded}
	{#if $isApp}
		<div class="flex flex-row h-screen">
			<AppSidebar />

			<div class="w-full flex-1 max-w-[calc(100%-4.5rem)]">
				<slot />
			</div>
		</div>
	{:else}
		<slot />
	{/if}
{/if}

<Toaster
	theme={$theme.includes('dark')
		? 'dark'
		: $theme === 'system'
			? window.matchMedia('(prefers-color-scheme: dark)').matches
				? 'dark'
				: 'light'
			: 'light'}
	richColors
	position="top-right"
	closeButton
/><|MERGE_RESOLUTION|>--- conflicted
+++ resolved
@@ -24,12 +24,9 @@
 		isLastActiveTab,
 		isApp,
 		appInfo,
-<<<<<<< HEAD
-		models
-=======
 		toolServers,
 		playingNotificationSound
->>>>>>> 3f35ba27
+		models
 	} from '$lib/stores';
 	import { goto } from '$app/navigation';
 	import { page } from '$app/stores';
